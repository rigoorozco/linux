--- conflicted
+++ resolved
@@ -67,11 +67,7 @@
 ifeq ($(CONFIG_MMU),)
 MMU := -nommu
 endif
-<<<<<<< HEAD
-export	MMUEXT DTB
-=======
 export MMU DTB
->>>>>>> e54a067b
 
 all: linux.bin
 
