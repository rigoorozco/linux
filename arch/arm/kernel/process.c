/*
 *  linux/arch/arm/kernel/process.c
 *
 *  Copyright (C) 1996-2000 Russell King - Converted to ARM.
 *  Original Copyright (C) 1995  Linus Torvalds
 *
 * This program is free software; you can redistribute it and/or modify
 * it under the terms of the GNU General Public License version 2 as
 * published by the Free Software Foundation.
 */
#include <stdarg.h>

#include <linux/export.h>
#include <linux/sched.h>
#include <linux/kernel.h>
#include <linux/mm.h>
#include <linux/stddef.h>
#include <linux/unistd.h>
#include <linux/user.h>
#include <linux/delay.h>
#include <linux/reboot.h>
#include <linux/interrupt.h>
#include <linux/kallsyms.h>
#include <linux/init.h>
#include <linux/cpu.h>
#include <linux/elfcore.h>
#include <linux/pm.h>
#include <linux/tick.h>
#include <linux/utsname.h>
#include <linux/uaccess.h>
#include <linux/random.h>
#include <linux/hw_breakpoint.h>
#include <linux/cpuidle.h>

#include <asm/cacheflush.h>
#include <asm/leds.h>
#include <asm/processor.h>
#include <asm/system.h>
#include <asm/thread_notify.h>
#include <asm/stacktrace.h>
#include <asm/mach/time.h>

#ifdef CONFIG_CC_STACKPROTECTOR
#include <linux/stackprotector.h>
unsigned long __stack_chk_guard __read_mostly;
EXPORT_SYMBOL(__stack_chk_guard);
#endif

static const char *processor_modes[] = {
  "USER_26", "FIQ_26" , "IRQ_26" , "SVC_26" , "UK4_26" , "UK5_26" , "UK6_26" , "UK7_26" ,
  "UK8_26" , "UK9_26" , "UK10_26", "UK11_26", "UK12_26", "UK13_26", "UK14_26", "UK15_26",
  "USER_32", "FIQ_32" , "IRQ_32" , "SVC_32" , "UK4_32" , "UK5_32" , "UK6_32" , "ABT_32" ,
  "UK8_32" , "UK9_32" , "UK10_32", "UND_32" , "UK12_32", "UK13_32", "UK14_32", "SYS_32"
};

static const char *isa_modes[] = {
  "ARM" , "Thumb" , "Jazelle", "ThumbEE"
};

extern void setup_mm_for_reboot(void);

static volatile int hlt_counter;

#include <mach/system.h>

void disable_hlt(void)
{
	hlt_counter++;
}

EXPORT_SYMBOL(disable_hlt);

void enable_hlt(void)
{
	hlt_counter--;
}

EXPORT_SYMBOL(enable_hlt);

static int __init nohlt_setup(char *__unused)
{
	hlt_counter = 1;
	return 1;
}

static int __init hlt_setup(char *__unused)
{
	hlt_counter = 0;
	return 1;
}

__setup("nohlt", nohlt_setup);
__setup("hlt", hlt_setup);

<<<<<<< HEAD
extern void call_with_stack(void (*fn)(void *), void *arg, void *sp);
typedef void (*phys_reset_t)(unsigned long);

/*
 * A temporary stack to use for CPU reset. This is static so that we
 * don't clobber it with the identity mapping. When running with this
 * stack, any references to the current task *will not work* so you
 * should really do as little as possible before jumping to your reset
 * code.
 */
static u64 soft_restart_stack[16];

static void __soft_restart(void *addr)
=======
void soft_restart(unsigned long addr)
>>>>>>> 0575fb75
{
	phys_reset_t phys_reset;

<<<<<<< HEAD
	/* Take out a flat memory mapping. */
=======
	/*
	 * Tell the mm system that we are going to reboot -
	 * we may need it to insert some 1:1 mappings so that
	 * soft boot works.
	 */
>>>>>>> 0575fb75
	setup_mm_for_reboot();

	/* Clean and invalidate caches */
	flush_cache_all();

	/* Turn off caching */
	cpu_proc_fin();

	/* Push out any further dirty data, and ensure cache is empty */
	flush_cache_all();

<<<<<<< HEAD
	/* Switch to the identity mapping. */
	phys_reset = (phys_reset_t)(unsigned long)virt_to_phys(cpu_reset);
	phys_reset((unsigned long)addr);

	/* Should never get here. */
	BUG();
}

void soft_restart(unsigned long addr)
{
	u64 *stack = soft_restart_stack + ARRAY_SIZE(soft_restart_stack);

	/* Disable interrupts first */
	local_irq_disable();
	local_fiq_disable();

	/* Disable the L2 if we're the last man standing. */
	if (num_online_cpus() == 1)
		outer_disable();

	/* Change to the new stack and continue with the reset. */
	call_with_stack(__soft_restart, (void *)addr, (void *)stack);

	/* Should never get here. */
	BUG();
}

void arm_machine_restart(char mode, const char *cmd)
{
	/* Disable interrupts first */
	local_irq_disable();
	local_fiq_disable();

	/* Call the architecture specific reboot code. */
	arch_reset(mode, cmd);
=======
	cpu_reset(addr);
}

static void null_restart(char mode, const char *cmd)
{
>>>>>>> 0575fb75
}

/*
 * Function pointers to optional machine specific functions
 */
void (*pm_power_off)(void);
EXPORT_SYMBOL(pm_power_off);

void (*arm_pm_restart)(char str, const char *cmd) = null_restart;
EXPORT_SYMBOL_GPL(arm_pm_restart);

static void do_nothing(void *unused)
{
}

/*
 * cpu_idle_wait - Used to ensure that all the CPUs discard old value of
 * pm_idle and update to new pm_idle value. Required while changing pm_idle
 * handler on SMP systems.
 *
 * Caller must have changed pm_idle to the new value before the call. Old
 * pm_idle value will not be used by any CPU after the return of this function.
 */
void cpu_idle_wait(void)
{
	smp_mb();
	/* kick all the CPUs so that they exit out of pm_idle */
	smp_call_function(do_nothing, NULL, 1);
}
EXPORT_SYMBOL_GPL(cpu_idle_wait);

/*
 * This is our default idle handler.  We need to disable
 * interrupts here to ensure we don't miss a wakeup call.
 */
static void default_idle(void)
{
	if (!need_resched())
		arch_idle();
	local_irq_enable();
}

void (*pm_idle)(void) = default_idle;
EXPORT_SYMBOL(pm_idle);

/*
 * The idle thread, has rather strange semantics for calling pm_idle,
 * but this is what x86 does and we need to do the same, so that
 * things like cpuidle get called in the same way.  The only difference
 * is that we always respect 'hlt_counter' to prevent low power idle.
 */
void cpu_idle(void)
{
	local_fiq_enable();

	/* endless idle loop with no priority at all */
	while (1) {
		tick_nohz_stop_sched_tick(1);
		leds_event(led_idle_start);
		while (!need_resched()) {
#ifdef CONFIG_HOTPLUG_CPU
			if (cpu_is_offline(smp_processor_id()))
				cpu_die();
#endif

			local_irq_disable();
#ifdef CONFIG_PL310_ERRATA_769419
			wmb();
#endif
			if (hlt_counter) {
				local_irq_enable();
				cpu_relax();
			} else {
				stop_critical_timings();
				if (cpuidle_idle_call())
					pm_idle();
				start_critical_timings();
				/*
				 * This will eventually be removed - pm_idle
				 * functions should always return with IRQs
				 * enabled.
				 */
				WARN_ON(irqs_disabled());
				local_irq_enable();
			}
		}
		leds_event(led_idle_end);
		tick_nohz_restart_sched_tick();
		preempt_enable_no_resched();
		schedule();
		preempt_disable();
	}
}

static char reboot_mode = 'h';

int __init reboot_setup(char *str)
{
	reboot_mode = str[0];
	return 1;
}

__setup("reboot=", reboot_setup);

void machine_shutdown(void)
{
#ifdef CONFIG_SMP
	smp_send_stop();
#endif
}

void machine_halt(void)
{
	machine_shutdown();
	while (1);
}

void machine_power_off(void)
{
	machine_shutdown();
	if (pm_power_off)
		pm_power_off();
}

void machine_restart(char *cmd)
{
	machine_shutdown();

	arm_pm_restart(reboot_mode, cmd);

	/* Give a grace period for failure to restart of 1s */
	mdelay(1000);

	/* Whoops - the platform was unable to reboot. Tell the user! */
	printk("Reboot failed -- System halted\n");
	while (1);
}

void __show_regs(struct pt_regs *regs)
{
	unsigned long flags;
	char buf[64];

	printk("CPU: %d    %s  (%s %.*s)\n",
		raw_smp_processor_id(), print_tainted(),
		init_utsname()->release,
		(int)strcspn(init_utsname()->version, " "),
		init_utsname()->version);
	print_symbol("PC is at %s\n", instruction_pointer(regs));
	print_symbol("LR is at %s\n", regs->ARM_lr);
	printk("pc : [<%08lx>]    lr : [<%08lx>]    psr: %08lx\n"
	       "sp : %08lx  ip : %08lx  fp : %08lx\n",
		regs->ARM_pc, regs->ARM_lr, regs->ARM_cpsr,
		regs->ARM_sp, regs->ARM_ip, regs->ARM_fp);
	printk("r10: %08lx  r9 : %08lx  r8 : %08lx\n",
		regs->ARM_r10, regs->ARM_r9,
		regs->ARM_r8);
	printk("r7 : %08lx  r6 : %08lx  r5 : %08lx  r4 : %08lx\n",
		regs->ARM_r7, regs->ARM_r6,
		regs->ARM_r5, regs->ARM_r4);
	printk("r3 : %08lx  r2 : %08lx  r1 : %08lx  r0 : %08lx\n",
		regs->ARM_r3, regs->ARM_r2,
		regs->ARM_r1, regs->ARM_r0);

	flags = regs->ARM_cpsr;
	buf[0] = flags & PSR_N_BIT ? 'N' : 'n';
	buf[1] = flags & PSR_Z_BIT ? 'Z' : 'z';
	buf[2] = flags & PSR_C_BIT ? 'C' : 'c';
	buf[3] = flags & PSR_V_BIT ? 'V' : 'v';
	buf[4] = '\0';

	printk("Flags: %s  IRQs o%s  FIQs o%s  Mode %s  ISA %s  Segment %s\n",
		buf, interrupts_enabled(regs) ? "n" : "ff",
		fast_interrupts_enabled(regs) ? "n" : "ff",
		processor_modes[processor_mode(regs)],
		isa_modes[isa_mode(regs)],
		get_fs() == get_ds() ? "kernel" : "user");
#ifdef CONFIG_CPU_CP15
	{
		unsigned int ctrl;

		buf[0] = '\0';
#ifdef CONFIG_CPU_CP15_MMU
		{
			unsigned int transbase, dac;
			asm("mrc p15, 0, %0, c2, c0\n\t"
			    "mrc p15, 0, %1, c3, c0\n"
			    : "=r" (transbase), "=r" (dac));
			snprintf(buf, sizeof(buf), "  Table: %08x  DAC: %08x",
			  	transbase, dac);
		}
#endif
		asm("mrc p15, 0, %0, c1, c0\n" : "=r" (ctrl));

		printk("Control: %08x%s\n", ctrl, buf);
	}
#endif
}

void show_regs(struct pt_regs * regs)
{
	printk("\n");
	printk("Pid: %d, comm: %20s\n", task_pid_nr(current), current->comm);
	__show_regs(regs);
	dump_stack();
}

ATOMIC_NOTIFIER_HEAD(thread_notify_head);

EXPORT_SYMBOL_GPL(thread_notify_head);

/*
 * Free current thread data structures etc..
 */
void exit_thread(void)
{
	thread_notify(THREAD_NOTIFY_EXIT, current_thread_info());
}

void flush_thread(void)
{
	struct thread_info *thread = current_thread_info();
	struct task_struct *tsk = current;

	flush_ptrace_hw_breakpoint(tsk);

	memset(thread->used_cp, 0, sizeof(thread->used_cp));
	memset(&tsk->thread.debug, 0, sizeof(struct debug_info));
	memset(&thread->fpstate, 0, sizeof(union fp_state));

	thread_notify(THREAD_NOTIFY_FLUSH, thread);
}

void release_thread(struct task_struct *dead_task)
{
}

asmlinkage void ret_from_fork(void) __asm__("ret_from_fork");

int
copy_thread(unsigned long clone_flags, unsigned long stack_start,
	    unsigned long stk_sz, struct task_struct *p, struct pt_regs *regs)
{
	struct thread_info *thread = task_thread_info(p);
	struct pt_regs *childregs = task_pt_regs(p);

	*childregs = *regs;
	childregs->ARM_r0 = 0;
	childregs->ARM_sp = stack_start;

	memset(&thread->cpu_context, 0, sizeof(struct cpu_context_save));
	thread->cpu_context.sp = (unsigned long)childregs;
	thread->cpu_context.pc = (unsigned long)ret_from_fork;

	clear_ptrace_hw_breakpoint(p);

	if (clone_flags & CLONE_SETTLS)
		thread->tp_value = regs->ARM_r3;

	thread_notify(THREAD_NOTIFY_COPY, thread);

	return 0;
}

/*
 * Fill in the task's elfregs structure for a core dump.
 */
int dump_task_regs(struct task_struct *t, elf_gregset_t *elfregs)
{
	elf_core_copy_regs(elfregs, task_pt_regs(t));
	return 1;
}

/*
 * fill in the fpe structure for a core dump...
 */
int dump_fpu (struct pt_regs *regs, struct user_fp *fp)
{
	struct thread_info *thread = current_thread_info();
	int used_math = thread->used_cp[1] | thread->used_cp[2];

	if (used_math)
		memcpy(fp, &thread->fpstate.soft, sizeof (*fp));

	return used_math != 0;
}
EXPORT_SYMBOL(dump_fpu);

/*
 * Shuffle the argument into the correct register before calling the
 * thread function.  r4 is the thread argument, r5 is the pointer to
 * the thread function, and r6 points to the exit function.
 */
extern void kernel_thread_helper(void);
asm(	".pushsection .text\n"
"	.align\n"
"	.type	kernel_thread_helper, #function\n"
"kernel_thread_helper:\n"
#ifdef CONFIG_TRACE_IRQFLAGS
"	bl	trace_hardirqs_on\n"
#endif
"	msr	cpsr_c, r7\n"
"	mov	r0, r4\n"
"	mov	lr, r6\n"
"	mov	pc, r5\n"
"	.size	kernel_thread_helper, . - kernel_thread_helper\n"
"	.popsection");

#ifdef CONFIG_ARM_UNWIND
extern void kernel_thread_exit(long code);
asm(	".pushsection .text\n"
"	.align\n"
"	.type	kernel_thread_exit, #function\n"
"kernel_thread_exit:\n"
"	.fnstart\n"
"	.cantunwind\n"
"	bl	do_exit\n"
"	nop\n"
"	.fnend\n"
"	.size	kernel_thread_exit, . - kernel_thread_exit\n"
"	.popsection");
#else
#define kernel_thread_exit	do_exit
#endif

/*
 * Create a kernel thread.
 */
pid_t kernel_thread(int (*fn)(void *), void *arg, unsigned long flags)
{
	struct pt_regs regs;

	memset(&regs, 0, sizeof(regs));

	regs.ARM_r4 = (unsigned long)arg;
	regs.ARM_r5 = (unsigned long)fn;
	regs.ARM_r6 = (unsigned long)kernel_thread_exit;
	regs.ARM_r7 = SVC_MODE | PSR_ENDSTATE | PSR_ISETSTATE;
	regs.ARM_pc = (unsigned long)kernel_thread_helper;
	regs.ARM_cpsr = regs.ARM_r7 | PSR_I_BIT;

	return do_fork(flags|CLONE_VM|CLONE_UNTRACED, 0, &regs, 0, NULL, NULL);
}
EXPORT_SYMBOL(kernel_thread);

unsigned long get_wchan(struct task_struct *p)
{
	struct stackframe frame;
	int count = 0;
	if (!p || p == current || p->state == TASK_RUNNING)
		return 0;

	frame.fp = thread_saved_fp(p);
	frame.sp = thread_saved_sp(p);
	frame.lr = 0;			/* recovered from the stack */
	frame.pc = thread_saved_pc(p);
	do {
		int ret = unwind_frame(&frame);
		if (ret < 0)
			return 0;
		if (!in_sched_functions(frame.pc))
			return frame.pc;
	} while (count ++ < 16);
	return 0;
}

unsigned long arch_randomize_brk(struct mm_struct *mm)
{
	unsigned long range_end = mm->brk + 0x02000000;
	return randomize_range(mm->brk, range_end, 0) ? : mm->brk;
}

#ifdef CONFIG_MMU
/*
 * The vectors page is always readable from user space for the
 * atomic helpers and the signal restart code.  Let's declare a mapping
 * for it so it is visible through ptrace and /proc/<pid>/mem.
 */

int vectors_user_mapping(void)
{
	struct mm_struct *mm = current->mm;
	return install_special_mapping(mm, 0xffff0000, PAGE_SIZE,
				       VM_READ | VM_EXEC |
				       VM_MAYREAD | VM_MAYEXEC |
				       VM_ALWAYSDUMP | VM_RESERVED,
				       NULL);
}

const char *arch_vma_name(struct vm_area_struct *vma)
{
	return (vma->vm_start == 0xffff0000) ? "[vectors]" : NULL;
}
#endif<|MERGE_RESOLUTION|>--- conflicted
+++ resolved
@@ -92,7 +92,6 @@
 __setup("nohlt", nohlt_setup);
 __setup("hlt", hlt_setup);
 
-<<<<<<< HEAD
 extern void call_with_stack(void (*fn)(void *), void *arg, void *sp);
 typedef void (*phys_reset_t)(unsigned long);
 
@@ -106,21 +105,10 @@
 static u64 soft_restart_stack[16];
 
 static void __soft_restart(void *addr)
-=======
-void soft_restart(unsigned long addr)
->>>>>>> 0575fb75
 {
 	phys_reset_t phys_reset;
 
-<<<<<<< HEAD
 	/* Take out a flat memory mapping. */
-=======
-	/*
-	 * Tell the mm system that we are going to reboot -
-	 * we may need it to insert some 1:1 mappings so that
-	 * soft boot works.
-	 */
->>>>>>> 0575fb75
 	setup_mm_for_reboot();
 
 	/* Clean and invalidate caches */
@@ -132,7 +120,6 @@
 	/* Push out any further dirty data, and ensure cache is empty */
 	flush_cache_all();
 
-<<<<<<< HEAD
 	/* Switch to the identity mapping. */
 	phys_reset = (phys_reset_t)(unsigned long)virt_to_phys(cpu_reset);
 	phys_reset((unsigned long)addr);
@@ -160,21 +147,8 @@
 	BUG();
 }
 
-void arm_machine_restart(char mode, const char *cmd)
-{
-	/* Disable interrupts first */
-	local_irq_disable();
-	local_fiq_disable();
-
-	/* Call the architecture specific reboot code. */
-	arch_reset(mode, cmd);
-=======
-	cpu_reset(addr);
-}
-
 static void null_restart(char mode, const char *cmd)
 {
->>>>>>> 0575fb75
 }
 
 /*
