/*
 * This file contains the generic code to perform a call to the
 * pSeries LPAR hypervisor.
 *
 * This program is free software; you can redistribute it and/or
 * modify it under the terms of the GNU General Public License
 * as published by the Free Software Foundation; either version
 * 2 of the License, or (at your option) any later version.
 */
#include <asm/hvcall.h>
#include <asm/processor.h>
#include <asm/ppc_asm.h>
#include <asm/asm-offsets.h>
	
#define STK_PARM(i)     (48 + ((i)-3)*8)

#ifdef CONFIG_TRACEPOINTS

	.section	".toc","aw"

	.globl hcall_tracepoint_refcount
hcall_tracepoint_refcount:
	.llong	0

	.section	".text"

/*
 * precall must preserve all registers.  use unused STK_PARM()
 * areas to save snapshots and opcode. We branch around this
 * in early init (eg when populating the MMU hashtable) by using an
 * unconditional cpu feature.
 */
#define HCALL_INST_PRECALL(FIRST_REG)				\
BEGIN_FTR_SECTION;						\
	b	1f;						\
END_FTR_SECTION(0, 1);						\
	ld      r12,hcall_tracepoint_refcount@toc(r2);		\
	cmpdi	r12,0;						\
	beq+	1f;						\
	mflr	r0;						\
	std	r3,STK_PARM(r3)(r1);				\
	std	r4,STK_PARM(r4)(r1);				\
	std	r5,STK_PARM(r5)(r1);				\
	std	r6,STK_PARM(r6)(r1);				\
	std	r7,STK_PARM(r7)(r1);				\
	std	r8,STK_PARM(r8)(r1);				\
	std	r9,STK_PARM(r9)(r1);				\
	std	r10,STK_PARM(r10)(r1);				\
	std	r0,16(r1);					\
	addi	r4,r1,STK_PARM(FIRST_REG);			\
	stdu	r1,-STACK_FRAME_OVERHEAD(r1);			\
	bl	.__trace_hcall_entry;				\
	addi	r1,r1,STACK_FRAME_OVERHEAD;			\
	ld	r0,16(r1);					\
	ld	r3,STK_PARM(r3)(r1);				\
	ld	r4,STK_PARM(r4)(r1);				\
	ld	r5,STK_PARM(r5)(r1);				\
	ld	r6,STK_PARM(r6)(r1);				\
	ld	r7,STK_PARM(r7)(r1);				\
	ld	r8,STK_PARM(r8)(r1);				\
	ld	r9,STK_PARM(r9)(r1);				\
	ld	r10,STK_PARM(r10)(r1);				\
	mtlr	r0;						\
1:

/*
 * postcall is performed immediately before function return which
 * allows liberal use of volatile registers.  We branch around this
 * in early init (eg when populating the MMU hashtable) by using an
 * unconditional cpu feature.
 */
#define __HCALL_INST_POSTCALL					\
BEGIN_FTR_SECTION;						\
	b	1f;						\
END_FTR_SECTION(0, 1);						\
<<<<<<< HEAD
	ld	r4,STK_PARM(r3)(r1);	/* validate opcode */	\
	cmpldi	cr7,r4,MAX_HCALL_OPCODE;			\
	bgt-	cr7,1f;						\
								\
	/* get time and PURR snapshots after hcall */		\
	mftb	r7;			/* timebase after */	\
BEGIN_FTR_SECTION;						\
	mfspr	r8,SPRN_PURR;		/* PURR after */	\
	ld	r6,STK_PARM(r6)(r1);	/* PURR before */	\
	subf	r6,r6,r8;		/* delta */		\
END_FTR_SECTION_IFSET(CPU_FTR_PURR);				\
	ld	r5,STK_PARM(r5)(r1);	/* timebase before */	\
	subf	r5,r5,r7;		/* time delta */	\
								\
	/* calculate address of stat structure r4 = opcode */	\
	srdi	r4,r4,2;		/* index into array */	\
	mulli	r4,r4,HCALL_STAT_SIZE;				\
	LOAD_REG_ADDR(r7, hcall_stats);				\
	add	r4,r4,r7;					\
	ld	r7,PACA_DATA_OFFSET(r13); /* per cpu offset */	\
	add	r4,r4,r7;					\
								\
	/* update stats	*/					\
	ld	r7,HCALL_STAT_CALLS(r4); /* count */		\
	addi	r7,r7,1;					\
	std	r7,HCALL_STAT_CALLS(r4);			\
	ld      r7,HCALL_STAT_TB(r4);	/* timebase */		\
	add	r7,r7,r5;					\
	std	r7,HCALL_STAT_TB(r4);				\
BEGIN_FTR_SECTION;						\
	ld	r7,HCALL_STAT_PURR(r4);	/* PURR */		\
	add	r7,r7,r6;					\
	std	r7,HCALL_STAT_PURR(r4);				\
END_FTR_SECTION_IFSET(CPU_FTR_PURR);				\
=======
	ld      r12,hcall_tracepoint_refcount@toc(r2);		\
	cmpdi	r12,0;						\
	beq+	1f;						\
	mflr	r0;						\
	ld	r6,STK_PARM(r3)(r1);				\
	std	r3,STK_PARM(r3)(r1);				\
	mr	r4,r3;						\
	mr	r3,r6;						\
	std	r0,16(r1);					\
	stdu	r1,-STACK_FRAME_OVERHEAD(r1);			\
	bl	.__trace_hcall_exit;				\
	addi	r1,r1,STACK_FRAME_OVERHEAD;			\
	ld	r0,16(r1);					\
	ld	r3,STK_PARM(r3)(r1);				\
	mtlr	r0;						\
>>>>>>> c5974b83
1:

#define HCALL_INST_POSTCALL_NORETS				\
	li	r5,0;						\
	__HCALL_INST_POSTCALL

#define HCALL_INST_POSTCALL(BUFREG)				\
	mr	r5,BUFREG;					\
	__HCALL_INST_POSTCALL

#else
#define HCALL_INST_PRECALL(FIRST_ARG)
#define HCALL_INST_POSTCALL_NORETS
#define HCALL_INST_POSTCALL(BUFREG)
#endif

	.text

_GLOBAL(plpar_hcall_norets)
	HMT_MEDIUM

	mfcr	r0
	stw	r0,8(r1)

	HCALL_INST_PRECALL(r4)

	HVSC				/* invoke the hypervisor */

	HCALL_INST_POSTCALL_NORETS

	lwz	r0,8(r1)
	mtcrf	0xff,r0
	blr				/* return r3 = status */

_GLOBAL(plpar_hcall)
	HMT_MEDIUM

	mfcr	r0
	stw	r0,8(r1)

	HCALL_INST_PRECALL(r5)

	std     r4,STK_PARM(r4)(r1)     /* Save ret buffer */

	mr	r4,r5
	mr	r5,r6
	mr	r6,r7
	mr	r7,r8
	mr	r8,r9
	mr	r9,r10

	HVSC				/* invoke the hypervisor */

	ld	r12,STK_PARM(r4)(r1)
	std	r4,  0(r12)
	std	r5,  8(r12)
	std	r6, 16(r12)
	std	r7, 24(r12)

	HCALL_INST_POSTCALL(r12)

	lwz	r0,8(r1)
	mtcrf	0xff,r0

	blr				/* return r3 = status */

/*
 * plpar_hcall_raw can be called in real mode. kexec/kdump need some
 * hypervisor calls to be executed in real mode. So plpar_hcall_raw
 * does not access the per cpu hypervisor call statistics variables,
 * since these variables may not be present in the RMO region.
 */
_GLOBAL(plpar_hcall_raw)
	HMT_MEDIUM

	mfcr	r0
	stw	r0,8(r1)

	std     r4,STK_PARM(r4)(r1)     /* Save ret buffer */

	mr	r4,r5
	mr	r5,r6
	mr	r6,r7
	mr	r7,r8
	mr	r8,r9
	mr	r9,r10

	HVSC				/* invoke the hypervisor */

	ld	r12,STK_PARM(r4)(r1)
	std	r4,  0(r12)
	std	r5,  8(r12)
	std	r6, 16(r12)
	std	r7, 24(r12)

	lwz	r0,8(r1)
	mtcrf	0xff,r0

	blr				/* return r3 = status */

_GLOBAL(plpar_hcall9)
	HMT_MEDIUM

	mfcr	r0
	stw	r0,8(r1)

	HCALL_INST_PRECALL(r5)

	std     r4,STK_PARM(r4)(r1)     /* Save ret buffer */

	mr	r4,r5
	mr	r5,r6
	mr	r6,r7
	mr	r7,r8
	mr	r8,r9
	mr	r9,r10
	ld	r10,STK_PARM(r11)(r1)	 /* put arg7 in R10 */
	ld	r11,STK_PARM(r12)(r1)	 /* put arg8 in R11 */
	ld	r12,STK_PARM(r13)(r1)    /* put arg9 in R12 */

	HVSC				/* invoke the hypervisor */

	mr	r0,r12
	ld	r12,STK_PARM(r4)(r1)
	std	r4,  0(r12)
	std	r5,  8(r12)
	std	r6, 16(r12)
	std	r7, 24(r12)
	std	r8, 32(r12)
	std	r9, 40(r12)
	std	r10,48(r12)
	std	r11,56(r12)
	std	r0, 64(r12)

	HCALL_INST_POSTCALL(r12)

	lwz	r0,8(r1)
	mtcrf	0xff,r0

	blr				/* return r3 = status */<|MERGE_RESOLUTION|>--- conflicted
+++ resolved
@@ -73,42 +73,6 @@
 BEGIN_FTR_SECTION;						\
 	b	1f;						\
 END_FTR_SECTION(0, 1);						\
-<<<<<<< HEAD
-	ld	r4,STK_PARM(r3)(r1);	/* validate opcode */	\
-	cmpldi	cr7,r4,MAX_HCALL_OPCODE;			\
-	bgt-	cr7,1f;						\
-								\
-	/* get time and PURR snapshots after hcall */		\
-	mftb	r7;			/* timebase after */	\
-BEGIN_FTR_SECTION;						\
-	mfspr	r8,SPRN_PURR;		/* PURR after */	\
-	ld	r6,STK_PARM(r6)(r1);	/* PURR before */	\
-	subf	r6,r6,r8;		/* delta */		\
-END_FTR_SECTION_IFSET(CPU_FTR_PURR);				\
-	ld	r5,STK_PARM(r5)(r1);	/* timebase before */	\
-	subf	r5,r5,r7;		/* time delta */	\
-								\
-	/* calculate address of stat structure r4 = opcode */	\
-	srdi	r4,r4,2;		/* index into array */	\
-	mulli	r4,r4,HCALL_STAT_SIZE;				\
-	LOAD_REG_ADDR(r7, hcall_stats);				\
-	add	r4,r4,r7;					\
-	ld	r7,PACA_DATA_OFFSET(r13); /* per cpu offset */	\
-	add	r4,r4,r7;					\
-								\
-	/* update stats	*/					\
-	ld	r7,HCALL_STAT_CALLS(r4); /* count */		\
-	addi	r7,r7,1;					\
-	std	r7,HCALL_STAT_CALLS(r4);			\
-	ld      r7,HCALL_STAT_TB(r4);	/* timebase */		\
-	add	r7,r7,r5;					\
-	std	r7,HCALL_STAT_TB(r4);				\
-BEGIN_FTR_SECTION;						\
-	ld	r7,HCALL_STAT_PURR(r4);	/* PURR */		\
-	add	r7,r7,r6;					\
-	std	r7,HCALL_STAT_PURR(r4);				\
-END_FTR_SECTION_IFSET(CPU_FTR_PURR);				\
-=======
 	ld      r12,hcall_tracepoint_refcount@toc(r2);		\
 	cmpdi	r12,0;						\
 	beq+	1f;						\
@@ -124,7 +88,6 @@
 	ld	r0,16(r1);					\
 	ld	r3,STK_PARM(r3)(r1);				\
 	mtlr	r0;						\
->>>>>>> c5974b83
 1:
 
 #define HCALL_INST_POSTCALL_NORETS				\
