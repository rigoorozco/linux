--- conflicted
+++ resolved
@@ -225,15 +225,9 @@
 	vdso_data->xtime_clock_nsec = tk->tkr.xtime_nsec;
 	vdso_data->wtom_clock_sec =
 		tk->xtime_sec + tk->wall_to_monotonic.tv_sec;
-<<<<<<< HEAD
-	vdso_data->wtom_clock_nsec = tk->xtime_nsec +
-		+ ((u64) tk->wall_to_monotonic.tv_nsec << tk->shift);
-	nsecps = (u64) NSEC_PER_SEC << tk->shift;
-=======
 	vdso_data->wtom_clock_nsec = tk->tkr.xtime_nsec +
 		+ ((u64) tk->wall_to_monotonic.tv_nsec << tk->tkr.shift);
 	nsecps = (u64) NSEC_PER_SEC << tk->tkr.shift;
->>>>>>> 88c723a7
 	while (vdso_data->wtom_clock_nsec >= nsecps) {
 		vdso_data->wtom_clock_nsec -= nsecps;
 		vdso_data->wtom_clock_sec++;
