--- conflicted
+++ resolved
@@ -1218,11 +1218,7 @@
 		      READ_ONCE(rt->dst.dev->mtu) : dst_mtu(&rt->dst);
 	else
 		mtu = np->pmtudisc >= IPV6_PMTUDISC_PROBE ?
-<<<<<<< HEAD
-		      READ_ONCE(rt->dst.dev->mtu) : dst_mtu(rt->dst.path);
-=======
 			READ_ONCE(rt->dst.dev->mtu) : dst_mtu(xfrm_dst_path(&rt->dst));
->>>>>>> 661e50bc
 	if (np->frag_size < mtu) {
 		if (np->frag_size)
 			mtu = np->frag_size;
