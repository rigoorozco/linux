--- conflicted
+++ resolved
@@ -3739,11 +3739,7 @@
 	struct nfs4_cached_acl *acl;
 	size_t buflen = sizeof(*acl) + acl_len;
 
-<<<<<<< HEAD
-	if (pages && buflen <= PAGE_SIZE) {
-=======
 	if (buflen <= PAGE_SIZE) {
->>>>>>> ddfb43f3
 		acl = kmalloc(buflen, GFP_KERNEL);
 		if (acl == NULL)
 			goto out;
@@ -3817,21 +3813,11 @@
 	if (ret)
 		goto out_free;
 
-<<<<<<< HEAD
-	acl_len = res.acl_len;
-	if (acl_len > args.acl_len)
-		nfs4_write_cached_acl(inode, NULL, 0, acl_len);
-	else
-		nfs4_write_cached_acl(inode, pages, res.acl_data_offset,
-				      acl_len);
-	if (buf) {
-=======
 	/* Handle the case where the passed-in buffer is too short */
 	if (res.acl_flags & NFS4_ACL_TRUNC) {
 		/* Did the user only issue a request for the acl length? */
 		if (buf == NULL)
 			goto out_ok;
->>>>>>> ddfb43f3
 		ret = -ERANGE;
 		goto out_free;
 	}
