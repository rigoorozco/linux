--- conflicted
+++ resolved
@@ -1194,11 +1194,8 @@
  * bfq_deactivate_entity - deactivate an entity representing a bfq_queue.
  * @entity: the entity to deactivate.
  * @ins_into_idle_tree: true if the entity can be put into the idle tree
-<<<<<<< HEAD
-=======
  * @expiration: true if this function is being invoked in the expiration path
  *             of the in-service queue
->>>>>>> bb176f67
  */
 static void bfq_deactivate_entity(struct bfq_entity *entity,
 				  bool ins_into_idle_tree,
