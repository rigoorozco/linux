--- conflicted
+++ resolved
@@ -102,23 +102,7 @@
 #define test_thread_flag(flag) \
 	test_ti_thread_flag(current_thread_info(), flag)
 
-<<<<<<< HEAD
-static inline __deprecated void set_need_resched(void)
-{
-	/*
-	 * Use of this function in deprecated.
-	 *
-	 * As of this writing there are only a few users in the DRM tree left
-	 * all of which are wrong and can be removed without causing too much
-	 * grief.
-	 *
-	 * The DRM people are aware and are working on removing the last few
-	 * instances.
-	 */
-}
-=======
 #define tif_need_resched() test_thread_flag(TIF_NEED_RESCHED)
->>>>>>> 88c723a7
 
 #if defined TIF_RESTORE_SIGMASK && !defined HAVE_SET_RESTORE_SIGMASK
 /*
