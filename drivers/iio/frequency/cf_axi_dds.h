/*
 * DDS PCORE/COREFPGA Module
 *
 * Copyright 2012 Analog Devices Inc.
 *
 * Licensed under the GPL-2.
 */

#ifndef ADI_AXI_DDS_H_
#define ADI_AXI_DDS_H_

#define ADI_REG_VERSION		0x0000				/*Version and Scratch Registers */
#define ADI_VERSION(x)		(((x) & 0xffffffff) << 0)	/* RO, Version number. */
#define VERSION_IS(x,y,z)	((x) << 16 | (y) << 8 | (z))
#define ADI_REG_ID		0x0004			 	/*Version and Scratch Registers */
#define ADI_ID(x)		(((x) & 0xffffffff) << 0)   	/* RO, Instance identifier number. */
#define ADI_REG_SCRATCH		0x0008			 	/*Version and Scratch Registers */
#define ADI_SCRATCH(x)		(((x) & 0xffffffff) << 0)	/* RW, Scratch register. */

/* DAC COMMON */

#define ADI_REG_RSTN		0x0040
#define ADI_RSTN			(1 << 0)

#define ADI_REG_CNTRL_1		0x0044
#define ADI_ENABLE		(1 << 0)

#define ADI_REG_CNTRL_2		0x0048
#define ADI_PAR_TYPE		(1 << 7)
#define ADI_PAR_ENB		(1 << 6)
#define ADI_R1_MODE		(1 << 5)
#define ADI_DATA_FORMAT		(1 << 4)
#define ADI_DATA_SEL(x)		(((x) & 0xF) << 0)
#define ADI_TO_DATA_SEL(x)	(((x) >> 0) & 0xF)

enum {
	DATA_SEL_DDS,
	DATA_SEL_SED,
	DATA_SEL_DMA,
};


#define ADI_REG_RATECNTRL	0x004C
#define ADI_RATE(x)		(((x) & 0xFF) << 0)
#define ADI_TO_RATE(x)		(((x) >> 0) & 0xFF)

#define ADI_REG_FRAME		0x0050
#define ADI_FRAME		(1 << 0)

#define ADI_REG_CLK_FREQ		0x0054
#define ADI_CLK_FREQ(x)		(((x) & 0xFFFFFFFF) << 0)
#define ADI_TO_CLK_FREQ(x)	(((x) >> 0) & 0xFFFFFFFF)

#define ADI_REG_CLK_RATIO		0x0058
#define ADI_CLK_RATIO(x)		(((x) & 0xFFFFFFFF) << 0)
#define ADI_TO_CLK_RATIO(x)	(((x) >> 0) & 0xFFFFFFFF)

#define ADI_REG_STATUS		0x005C
#define ADI_STATUS		(1 << 0)

#define ADI_REG_DRP_CNTRL	0x0070
#define ADI_DRP_SEL		(1 << 29)
#define ADI_DRP_RWN		(1 << 28)
#define ADI_DRP_ADDRESS(x)	(((x) & 0xFFF) << 16)
#define ADI_TO_DRP_ADDRESS(x)	(((x) >> 16) & 0xFFF)
#define ADI_DRP_WDATA(x)		(((x) & 0xFFFF) << 0)
#define ADI_TO_DRP_WDATA(x)	(((x) >> 0) & 0xFFFF)

#define ADI_REG_DRP_STATUS	0x0074
#define ADI_DRP_STATUS		(1 << 16)
#define ADI_DRP_RDATA(x)		(((x) & 0xFFFF) << 0)
#define ADI_TO_DRP_RDATA(x)	(((x) >> 0) & 0xFFFF)

#define ADI_REG_VDMA_FRMCNT	0x0084
#define ADI_VDMA_FRMCNT(x)	(((x) & 0xFFFFFFFF) << 0)
#define ADI_TO_VDMA_FRMCNT(x)	(((x) >> 0) & 0xFFFFFFFF)

#define ADI_REG_VDMA_STATUS	0x0088
#define ADI_VDMA_OVF		(1 << 1)
#define ADI_VDMA_UNF		(1 << 0)

#define ADI_REG_USR_CNTRL_1	0x00A0
#define ADI_USR_CHANMAX(x)	(((x) & 0xFF) << 0)
#define ADI_TO_USR_CHANMAX(x)	(((x) >> 0) & 0xFF)


/* DAC CHANNEL */

#define ADI_REG_CHAN_CNTRL_1_IIOCHAN(x)	(0x0400 + ((x) >> 1) * 0x40 + ((x) & 1) * 0x8)
#define ADI_DDS_SCALE(x)			(((x) & 0xF) << 0)
#define ADI_TO_DDS_SCALE(x)		(((x) >> 0) & 0xF)

#define ADI_REG_CHAN_CNTRL_2_IIOCHAN(x)	(0x0404 + ((x) >> 1) * 0x40 + ((x) & 1) * 0x8)
#define ADI_DDS_INIT(x)			(((x) & 0xFFFF) << 16)
#define ADI_TO_DDS_INIT(x)		(((x) >> 16) & 0xFFFF)
#define ADI_DDS_INCR(x)			(((x) & 0xFFFF) << 0)
#define ADI_TO_DDS_INCR(x)		(((x) >> 0) & 0xFFFF)

#define ADI_REG_CHAN_CNTRL_1(c)		(0x0400 + (c) * 0x40)
#define ADI_DDS_SCALE_1(x)		(((x) & 0xF) << 0)
#define ADI_TO_DDS_SCALE_1(x)		(((x) >> 0) & 0xF)

#define ADI_REG_CHAN_CNTRL_2(c)		(0x0404 + (c) * 0x40)
#define ADI_DDS_INIT_1(x)		(((x) & 0x1FFFF) << 15)
#define ADI_TO_DDS_INIT_1(x)		(((x) >> 15) & 0x1FFFF)
#define ADI_DDS_INCR_1(x)		(((x) & 0xFFFF) << 0)
#define ADI_TO_DDS_INCR_1(x)		(((x) >> 0) & 0xFFFF)

#define ADI_REG_CHAN_CNTRL_3(c)		(0x0408 + (c) * 0x40)
#define ADI_DDS_SCALE_2(x)		(((x) & 0xF) << 0)
#define ADI_TO_DDS_SCALE_2(x)		(((x) >> 0) & 0xF)

#define ADI_REG_CHAN_CNTRL_4(c)		(0x040C + (c) * 0x40)
#define ADI_DDS_INIT_2(x)		(((x) & 0x1FFFF) << 15)
#define ADI_TO_DDS_INIT_2(x)		(((x) >> 15) & 0x1FFFF)
#define ADI_DDS_INCR_2(x)		(((x) & 0xFFFF) << 0)
#define ADI_TO_DDS_INCR_2(x)		(((x) >> 0) & 0xFFFF)

#define ADI_REG_CHAN_CNTRL_5(c)		(0x0410 + (c) * 0x40)
#define ADI_DDS_PATT_2(x)		(((x) & 0xFFFF) << 16)
#define ADI_TO_DDS_PATT_2(x)		(((x) >> 16) & 0xFFFF)
#define ADI_DDS_PATT_1(x)		(((x) & 0xFFFF) << 0)
#define ADI_TO_DDS_PATT_1(x)		(((x) >> 0) & 0xFFFF)

#define ADI_REG_USR_CNTRL_3(c)		(0x0420 + (c) * 0x40)
#define ADI_USR_DATATYPE_BE		(1 << 25)
#define ADI_USR_DATATYPE_SIGNED		(1 << 24)
#define ADI_USR_DATATYPE_SHIFT(x)	(((x) & 0xFF) << 16)
#define ADI_TO_USR_DATATYPE_SHIFT(x)	(((x) >> 16) & 0xFF)
#define ADI_USR_DATATYPE_TOTAL_BITS(x)	(((x) & 0xFF) << 8)
#define ADI_TO_USR_DATATYPE_TOTAL_BITS(x) (((x) >> 8) & 0xFF)
#define ADI_USR_DATATYPE_BITS(x)		(((x) & 0xFF) << 0)
#define ADI_TO_USR_DATATYPE_BITS(x)	(((x) >> 0) & 0xFF)

#define ADI_REG_USR_CNTRL_4(c)		(0x0424 + (c) * 0x40)
#define ADI_USR_INTERPOLATION_M(x)	(((x) & 0x1FFFF) << 15)
#define ADI_TO_USR_INTERPOLATION_M(x)	(((x) >> 15) & 0x1FFFF)
#define ADI_USR_INTERPOLATION_N(x)	(((x) & 0xFFFF) << 0)
#define ADI_TO_USR_INTERPOLATION_N(x)	(((x) >> 0) & 0xFFFF)


#define AXIDDS_MAX_DMA_SIZE		(4 * 1024 * 1024) /* Randomly picked */

/* debugfs direct register access */
#define DEBUGFS_DRA_PCORE_REG_MAGIC	0x80000000

enum {
	ID_AD9122,
	ID_AD9739A,
};

struct cf_axi_dds_chip_info {
	char 				name[8];
	struct iio_chan_spec		channel[9];
	struct iio_chan_spec		buf_channel[2];
<<<<<<< HEAD
	unsigned 			num_channels;
	unsigned 			num_buf_channels;

=======
	unsigned				num_channels;
>>>>>>> 313dae53
};

#include <linux/amba/xilinx_dma.h>

struct cf_axi_dds_state {
	struct list_head		list;
	struct device 		*dev_spi;
	struct clk 		*clk;
	struct iio_dev 		*indio_dev;
	struct resource 		r_mem; /* IO mem resources */
	const struct cf_axi_dds_chip_info	*chip_info;
	struct iio_info		iio_info;
	void			*buf_virt;
	dma_addr_t		buf_phys;
	struct dma_chan		*tx_chan;
	struct xilinx_dma_config	dma_config;
	u16			int_vref_mv;
	int 			irq;
	void __iomem		*regs;
	unsigned int		flags;
	u32			dac_clk;
	unsigned			vers_id;
	unsigned			buffer_length;
	unsigned			txcount;
	unsigned 		ddr_dds_interp_en;
	unsigned			cached_freq[8];
	struct notifier_block   clk_nb;
};

enum {
	CLK_DATA,
	CLK_DAC,
	CLK_REF,
	CLK_NUM,
};

struct cf_axi_converter {
	struct spi_device 	*spi;
	struct clk 	*clk[CLK_NUM];
	unsigned		id;
	unsigned		interp_factor;
	unsigned		fcenter_shift;
	unsigned long 	intp_modes[5];
	unsigned long 	cs_modes[17];
	int		temp_calib;
	unsigned		temp_calib_code;
	int		(*read)(struct spi_device *spi, unsigned reg);
	int		(*write)(struct spi_device *spi,
				 unsigned reg, unsigned val);
	int		(*setup)(struct cf_axi_converter *conv);
	int		(*get_fifo_status)(struct cf_axi_converter *conv);
	unsigned long	(*get_data_clk)(struct cf_axi_converter *conv);

	int (*read_raw)(struct iio_dev *indio_dev,
			struct iio_chan_spec const *chan,
			int *val,
			int *val2,
			long mask);

	int (*write_raw)(struct iio_dev *indio_dev,
			 struct iio_chan_spec const *chan,
			 int val,
			 int val2,
			 long mask);
	const struct attribute_group	*attrs;
	struct iio_dev 	*indio_dev;
	void		(*pcore_set_sed_pattern)(struct iio_dev *indio_dev,
						 unsigned chan, unsigned pat1,
						 unsigned pat2);
	int		(*pcore_sync)(struct iio_dev *indio_dev);
};

static inline struct cf_axi_converter *to_converter(struct device *dev)
{
	struct cf_axi_converter *conv = spi_get_drvdata(to_spi_device(dev));

	if (conv)
		return conv;

	return ERR_PTR(-ENODEV);
};

int cf_axi_dds_configure_buffer(struct iio_dev *indio_dev);
void cf_axi_dds_unconfigure_buffer(struct iio_dev *indio_dev);
//void cf_axi_dds_stop(struct cf_axi_dds_state *st);

/*
 * IO accessors
 */

static inline void dds_write(struct cf_axi_dds_state *st,
			     unsigned reg, unsigned val)
{
	iowrite32(val, st->regs + reg);
}

static inline unsigned int dds_read(struct cf_axi_dds_state *st, unsigned reg)
{
	return ioread32(st->regs + reg);
}
#endif /* ADI_AXI_DDS_H_ */<|MERGE_RESOLUTION|>--- conflicted
+++ resolved
@@ -153,13 +153,8 @@
 	char 				name[8];
 	struct iio_chan_spec		channel[9];
 	struct iio_chan_spec		buf_channel[2];
-<<<<<<< HEAD
-	unsigned 			num_channels;
-	unsigned 			num_buf_channels;
-
-=======
-	unsigned				num_channels;
->>>>>>> 313dae53
+	unsigned			num_channels;
+	unsigned			num_buf_channels;
 };
 
 #include <linux/amba/xilinx_dma.h>
