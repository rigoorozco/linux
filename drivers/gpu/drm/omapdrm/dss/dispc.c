--- conflicted
+++ resolved
@@ -41,10 +41,7 @@
 #include <linux/of.h>
 #include <linux/of_device.h>
 #include <linux/component.h>
-<<<<<<< HEAD
-=======
 #include <linux/sys_soc.h>
->>>>>>> bb176f67
 #include <drm/drm_fourcc.h>
 #include <drm/drm_blend.h>
 
@@ -1227,11 +1224,7 @@
 	return dispc.feat->burst_size_unit * 8;
 }
 
-<<<<<<< HEAD
-static const u32 *dispc_ovl_get_color_modes(enum omap_plane_id plane)
-=======
 static bool dispc_ovl_color_mode_supported(enum omap_plane_id plane, u32 fourcc)
->>>>>>> bb176f67
 {
 	const u32 *modes;
 	unsigned int i;
@@ -1962,11 +1955,7 @@
 		REG_FLD_MOD(DISPC_OVL_ATTRIBUTES(plane),
 			row_repeat ? 1 : 0, 18, 18);
 
-<<<<<<< HEAD
-	if (dss_feat_color_mode_supported(plane, DRM_FORMAT_NV12)) {
-=======
 	if (dispc_ovl_color_mode_supported(plane, DRM_FORMAT_NV12)) {
->>>>>>> bb176f67
 		bool doublestride =
 			fourcc == DRM_FORMAT_NV12 &&
 			rotation_type == OMAP_DSS_ROT_TILER &&
@@ -2527,11 +2516,7 @@
 			out_height);
 	}
 
-<<<<<<< HEAD
-	if (!dss_feat_color_mode_supported(plane, fourcc))
-=======
 	if (!dispc_ovl_color_mode_supported(plane, fourcc))
->>>>>>> bb176f67
 		return -EINVAL;
 
 	r = dispc_ovl_calc_scaling(pclk, lclk, caps, vm, in_width,
@@ -2652,11 +2637,7 @@
 		enum omap_channel channel)
 {
 	int r;
-<<<<<<< HEAD
-	enum omap_overlay_caps caps = dss_feat_get_overlay_caps(plane);
-=======
 	enum omap_overlay_caps caps = dispc.feat->overlay_caps[plane];
->>>>>>> bb176f67
 	const bool replication = true;
 
 	DSSDBG("dispc_ovl_setup %d, pa %pad, pa_uv %pad, sw %d, %d,%d, %dx%d ->"
