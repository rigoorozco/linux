// SPDX-License-Identifier: GPL-2.0
/*
 * drivers/pci/pci-driver.c
 *
 * (C) Copyright 2002-2004, 2007 Greg Kroah-Hartman <greg@kroah.com>
 * (C) Copyright 2007 Novell Inc.
 */

#include <linux/pci.h>
#include <linux/module.h>
#include <linux/init.h>
#include <linux/device.h>
#include <linux/mempolicy.h>
#include <linux/string.h>
#include <linux/slab.h>
#include <linux/sched.h>
#include <linux/cpu.h>
#include <linux/pm_runtime.h>
#include <linux/suspend.h>
#include <linux/kexec.h>
#include "pci.h"

struct pci_dynid {
	struct list_head node;
	struct pci_device_id id;
};

/**
 * pci_add_dynid - add a new PCI device ID to this driver and re-probe devices
 * @drv: target pci driver
 * @vendor: PCI vendor ID
 * @device: PCI device ID
 * @subvendor: PCI subvendor ID
 * @subdevice: PCI subdevice ID
 * @class: PCI class
 * @class_mask: PCI class mask
 * @driver_data: private driver data
 *
 * Adds a new dynamic pci device ID to this driver and causes the
 * driver to probe for all devices again.  @drv must have been
 * registered prior to calling this function.
 *
 * CONTEXT:
 * Does GFP_KERNEL allocation.
 *
 * RETURNS:
 * 0 on success, -errno on failure.
 */
int pci_add_dynid(struct pci_driver *drv,
		  unsigned int vendor, unsigned int device,
		  unsigned int subvendor, unsigned int subdevice,
		  unsigned int class, unsigned int class_mask,
		  unsigned long driver_data)
{
	struct pci_dynid *dynid;

	dynid = kzalloc(sizeof(*dynid), GFP_KERNEL);
	if (!dynid)
		return -ENOMEM;

	dynid->id.vendor = vendor;
	dynid->id.device = device;
	dynid->id.subvendor = subvendor;
	dynid->id.subdevice = subdevice;
	dynid->id.class = class;
	dynid->id.class_mask = class_mask;
	dynid->id.driver_data = driver_data;

	spin_lock(&drv->dynids.lock);
	list_add_tail(&dynid->node, &drv->dynids.list);
	spin_unlock(&drv->dynids.lock);

	return driver_attach(&drv->driver);
}
EXPORT_SYMBOL_GPL(pci_add_dynid);

static void pci_free_dynids(struct pci_driver *drv)
{
	struct pci_dynid *dynid, *n;

	spin_lock(&drv->dynids.lock);
	list_for_each_entry_safe(dynid, n, &drv->dynids.list, node) {
		list_del(&dynid->node);
		kfree(dynid);
	}
	spin_unlock(&drv->dynids.lock);
}

/**
 * store_new_id - sysfs frontend to pci_add_dynid()
 * @driver: target device driver
 * @buf: buffer for scanning device ID data
 * @count: input size
 *
 * Allow PCI IDs to be added to an existing driver via sysfs.
 */
static ssize_t new_id_store(struct device_driver *driver, const char *buf,
			    size_t count)
{
	struct pci_driver *pdrv = to_pci_driver(driver);
	const struct pci_device_id *ids = pdrv->id_table;
	__u32 vendor, device, subvendor = PCI_ANY_ID,
		subdevice = PCI_ANY_ID, class = 0, class_mask = 0;
	unsigned long driver_data = 0;
	int fields = 0;
	int retval = 0;

	fields = sscanf(buf, "%x %x %x %x %x %x %lx",
			&vendor, &device, &subvendor, &subdevice,
			&class, &class_mask, &driver_data);
	if (fields < 2)
		return -EINVAL;

	if (fields != 7) {
		struct pci_dev *pdev = kzalloc(sizeof(*pdev), GFP_KERNEL);
		if (!pdev)
			return -ENOMEM;

		pdev->vendor = vendor;
		pdev->device = device;
		pdev->subsystem_vendor = subvendor;
		pdev->subsystem_device = subdevice;
		pdev->class = class;

		if (pci_match_id(pdrv->id_table, pdev))
			retval = -EEXIST;

		kfree(pdev);

		if (retval)
			return retval;
	}

	/* Only accept driver_data values that match an existing id_table
	   entry */
	if (ids) {
		retval = -EINVAL;
		while (ids->vendor || ids->subvendor || ids->class_mask) {
			if (driver_data == ids->driver_data) {
				retval = 0;
				break;
			}
			ids++;
		}
		if (retval)	/* No match */
			return retval;
	}

	retval = pci_add_dynid(pdrv, vendor, device, subvendor, subdevice,
			       class, class_mask, driver_data);
	if (retval)
		return retval;
	return count;
}
static DRIVER_ATTR_WO(new_id);

/**
 * store_remove_id - remove a PCI device ID from this driver
 * @driver: target device driver
 * @buf: buffer for scanning device ID data
 * @count: input size
 *
 * Removes a dynamic pci device ID to this driver.
 */
static ssize_t remove_id_store(struct device_driver *driver, const char *buf,
			       size_t count)
{
	struct pci_dynid *dynid, *n;
	struct pci_driver *pdrv = to_pci_driver(driver);
	__u32 vendor, device, subvendor = PCI_ANY_ID,
		subdevice = PCI_ANY_ID, class = 0, class_mask = 0;
	int fields = 0;
	size_t retval = -ENODEV;

	fields = sscanf(buf, "%x %x %x %x %x %x",
			&vendor, &device, &subvendor, &subdevice,
			&class, &class_mask);
	if (fields < 2)
		return -EINVAL;

	spin_lock(&pdrv->dynids.lock);
	list_for_each_entry_safe(dynid, n, &pdrv->dynids.list, node) {
		struct pci_device_id *id = &dynid->id;
		if ((id->vendor == vendor) &&
		    (id->device == device) &&
		    (subvendor == PCI_ANY_ID || id->subvendor == subvendor) &&
		    (subdevice == PCI_ANY_ID || id->subdevice == subdevice) &&
		    !((id->class ^ class) & class_mask)) {
			list_del(&dynid->node);
			kfree(dynid);
			retval = count;
			break;
		}
	}
	spin_unlock(&pdrv->dynids.lock);

	return retval;
}
static DRIVER_ATTR_WO(remove_id);

static struct attribute *pci_drv_attrs[] = {
	&driver_attr_new_id.attr,
	&driver_attr_remove_id.attr,
	NULL,
};
ATTRIBUTE_GROUPS(pci_drv);

/**
 * pci_match_id - See if a pci device matches a given pci_id table
 * @ids: array of PCI device id structures to search in
 * @dev: the PCI device structure to match against.
 *
 * Used by a driver to check whether a PCI device present in the
 * system is in its list of supported devices.  Returns the matching
 * pci_device_id structure or %NULL if there is no match.
 *
 * Deprecated, don't use this as it will not catch any dynamic ids
 * that a driver might want to check for.
 */
const struct pci_device_id *pci_match_id(const struct pci_device_id *ids,
					 struct pci_dev *dev)
{
	if (ids) {
		while (ids->vendor || ids->subvendor || ids->class_mask) {
			if (pci_match_one_device(ids, dev))
				return ids;
			ids++;
		}
	}
	return NULL;
}
EXPORT_SYMBOL(pci_match_id);

static const struct pci_device_id pci_device_id_any = {
	.vendor = PCI_ANY_ID,
	.device = PCI_ANY_ID,
	.subvendor = PCI_ANY_ID,
	.subdevice = PCI_ANY_ID,
};

/**
 * pci_match_device - Tell if a PCI device structure has a matching PCI device id structure
 * @drv: the PCI driver to match against
 * @dev: the PCI device structure to match against
 *
 * Used by a driver to check whether a PCI device present in the
 * system is in its list of supported devices.  Returns the matching
 * pci_device_id structure or %NULL if there is no match.
 */
static const struct pci_device_id *pci_match_device(struct pci_driver *drv,
						    struct pci_dev *dev)
{
	struct pci_dynid *dynid;
	const struct pci_device_id *found_id = NULL;

	/* When driver_override is set, only bind to the matching driver */
	if (dev->driver_override && strcmp(dev->driver_override, drv->name))
		return NULL;

	/* Look at the dynamic ids first, before the static ones */
	spin_lock(&drv->dynids.lock);
	list_for_each_entry(dynid, &drv->dynids.list, node) {
		if (pci_match_one_device(&dynid->id, dev)) {
			found_id = &dynid->id;
			break;
		}
	}
	spin_unlock(&drv->dynids.lock);

	if (!found_id)
		found_id = pci_match_id(drv->id_table, dev);

	/* driver_override will always match, send a dummy id */
	if (!found_id && dev->driver_override)
		found_id = &pci_device_id_any;

	return found_id;
}

struct drv_dev_and_id {
	struct pci_driver *drv;
	struct pci_dev *dev;
	const struct pci_device_id *id;
};

static long local_pci_probe(void *_ddi)
{
	struct drv_dev_and_id *ddi = _ddi;
	struct pci_dev *pci_dev = ddi->dev;
	struct pci_driver *pci_drv = ddi->drv;
	struct device *dev = &pci_dev->dev;
	int rc;

	/*
	 * Unbound PCI devices are always put in D0, regardless of
	 * runtime PM status.  During probe, the device is set to
	 * active and the usage count is incremented.  If the driver
	 * supports runtime PM, it should call pm_runtime_put_noidle(),
	 * or any other runtime PM helper function decrementing the usage
	 * count, in its probe routine and pm_runtime_get_noresume() in
	 * its remove routine.
	 */
	pm_runtime_get_sync(dev);
	pci_dev->driver = pci_drv;
	rc = pci_drv->probe(pci_dev, ddi->id);
	if (!rc)
		return rc;
	if (rc < 0) {
		pci_dev->driver = NULL;
		pm_runtime_put_sync(dev);
		return rc;
	}
	/*
	 * Probe function should return < 0 for failure, 0 for success
	 * Treat values > 0 as success, but warn.
	 */
	dev_warn(dev, "Driver probe function unexpectedly returned %d\n", rc);
	return 0;
}

static bool pci_physfn_is_probed(struct pci_dev *dev)
{
#ifdef CONFIG_PCI_IOV
	return dev->is_virtfn && dev->physfn->is_probed;
#else
	return false;
#endif
}

static int pci_call_probe(struct pci_driver *drv, struct pci_dev *dev,
			  const struct pci_device_id *id)
{
	int error, node, cpu;
	struct drv_dev_and_id ddi = { drv, dev, id };

	/*
	 * Execute driver initialization on node where the device is
	 * attached.  This way the driver likely allocates its local memory
	 * on the right node.
	 */
	node = dev_to_node(&dev->dev);
	dev->is_probed = 1;

	cpu_hotplug_disable();

	/*
	 * Prevent nesting work_on_cpu() for the case where a Virtual Function
	 * device is probed from work_on_cpu() of the Physical device.
	 */
	if (node < 0 || node >= MAX_NUMNODES || !node_online(node) ||
	    pci_physfn_is_probed(dev))
		cpu = nr_cpu_ids;
	else
		cpu = cpumask_any_and(cpumask_of_node(node), cpu_online_mask);

	if (cpu < nr_cpu_ids)
		error = work_on_cpu(cpu, local_pci_probe, &ddi);
	else
		error = local_pci_probe(&ddi);

	dev->is_probed = 0;
	cpu_hotplug_enable();
	return error;
}

/**
 * __pci_device_probe - check if a driver wants to claim a specific PCI device
 * @drv: driver to call to check if it wants the PCI device
 * @pci_dev: PCI device being probed
 *
 * returns 0 on success, else error.
 * side-effect: pci_dev->driver is set to drv when drv claims pci_dev.
 */
static int __pci_device_probe(struct pci_driver *drv, struct pci_dev *pci_dev)
{
	const struct pci_device_id *id;
	int error = 0;

	if (!pci_dev->driver && drv->probe) {
		error = -ENODEV;

		id = pci_match_device(drv, pci_dev);
		if (id)
			error = pci_call_probe(drv, pci_dev, id);
	}
	return error;
}

int __weak pcibios_alloc_irq(struct pci_dev *dev)
{
	return 0;
}

void __weak pcibios_free_irq(struct pci_dev *dev)
{
}

#ifdef CONFIG_PCI_IOV
static inline bool pci_device_can_probe(struct pci_dev *pdev)
{
	return (!pdev->is_virtfn || pdev->physfn->sriov->drivers_autoprobe);
}
#else
static inline bool pci_device_can_probe(struct pci_dev *pdev)
{
	return true;
}
#endif

static int pci_device_probe(struct device *dev)
{
	int error;
	struct pci_dev *pci_dev = to_pci_dev(dev);
	struct pci_driver *drv = to_pci_driver(dev->driver);

	pci_assign_irq(pci_dev);

	error = pcibios_alloc_irq(pci_dev);
	if (error < 0)
		return error;

	pci_dev_get(pci_dev);
	if (pci_device_can_probe(pci_dev)) {
		error = __pci_device_probe(drv, pci_dev);
		if (error) {
			pcibios_free_irq(pci_dev);
			pci_dev_put(pci_dev);
		}
	}

	return error;
}

static int pci_device_remove(struct device *dev)
{
	struct pci_dev *pci_dev = to_pci_dev(dev);
	struct pci_driver *drv = pci_dev->driver;

	if (drv) {
		if (drv->remove) {
			pm_runtime_get_sync(dev);
			drv->remove(pci_dev);
			pm_runtime_put_noidle(dev);
		}
		pcibios_free_irq(pci_dev);
		pci_dev->driver = NULL;
	}

	/* Undo the runtime PM settings in local_pci_probe() */
	pm_runtime_put_sync(dev);

	/*
	 * If the device is still on, set the power state as "unknown",
	 * since it might change by the next time we load the driver.
	 */
	if (pci_dev->current_state == PCI_D0)
		pci_dev->current_state = PCI_UNKNOWN;

	/*
	 * We would love to complain here if pci_dev->is_enabled is set, that
	 * the driver should have called pci_disable_device(), but the
	 * unfortunate fact is there are too many odd BIOS and bridge setups
	 * that don't like drivers doing that all of the time.
	 * Oh well, we can dream of sane hardware when we sleep, no matter how
	 * horrible the crap we have to deal with is when we are awake...
	 */

	pci_dev_put(pci_dev);
	return 0;
}

static void pci_device_shutdown(struct device *dev)
{
	struct pci_dev *pci_dev = to_pci_dev(dev);
	struct pci_driver *drv = pci_dev->driver;

	pm_runtime_resume(dev);

	if (drv && drv->shutdown)
		drv->shutdown(pci_dev);

	/*
	 * If this is a kexec reboot, turn off Bus Master bit on the
	 * device to tell it to not continue to do DMA. Don't touch
	 * devices in D3cold or unknown states.
	 * If it is not a kexec reboot, firmware will hit the PCI
	 * devices with big hammer and stop their DMA any way.
	 */
	if (kexec_in_progress && (pci_dev->current_state <= PCI_D3hot))
		pci_clear_master(pci_dev);
}

#ifdef CONFIG_PM

/* Auxiliary functions used for system resume and run-time resume. */

/**
 * pci_restore_standard_config - restore standard config registers of PCI device
 * @pci_dev: PCI device to handle
 */
static int pci_restore_standard_config(struct pci_dev *pci_dev)
{
	pci_update_current_state(pci_dev, PCI_UNKNOWN);

	if (pci_dev->current_state != PCI_D0) {
		int error = pci_set_power_state(pci_dev, PCI_D0);
		if (error)
			return error;
	}

	pci_restore_state(pci_dev);
	pci_pme_restore(pci_dev);
	return 0;
}

#endif

#ifdef CONFIG_PM_SLEEP

static void pci_pm_default_resume_early(struct pci_dev *pci_dev)
{
	pci_power_up(pci_dev);
	pci_restore_state(pci_dev);
	pci_pme_restore(pci_dev);
	pci_fixup_device(pci_fixup_resume_early, pci_dev);
}

/*
 * Default "suspend" method for devices that have no driver provided suspend,
 * or not even a driver at all (second part).
 */
static void pci_pm_set_unknown_state(struct pci_dev *pci_dev)
{
	/*
	 * mark its power state as "unknown", since we don't know if
	 * e.g. the BIOS will change its device state when we suspend.
	 */
	if (pci_dev->current_state == PCI_D0)
		pci_dev->current_state = PCI_UNKNOWN;
}

/*
 * Default "resume" method for devices that have no driver provided resume,
 * or not even a driver at all (second part).
 */
static int pci_pm_reenable_device(struct pci_dev *pci_dev)
{
	int retval;

	/* if the device was enabled before suspend, reenable */
	retval = pci_reenable_device(pci_dev);
	/*
	 * if the device was busmaster before the suspend, make it busmaster
	 * again
	 */
	if (pci_dev->is_busmaster)
		pci_set_master(pci_dev);

	return retval;
}

static int pci_legacy_suspend(struct device *dev, pm_message_t state)
{
	struct pci_dev *pci_dev = to_pci_dev(dev);
	struct pci_driver *drv = pci_dev->driver;

	if (drv && drv->suspend) {
		pci_power_t prev = pci_dev->current_state;
		int error;

		error = drv->suspend(pci_dev, state);
		suspend_report_result(drv->suspend, error);
		if (error)
			return error;

		if (!pci_dev->state_saved && pci_dev->current_state != PCI_D0
		    && pci_dev->current_state != PCI_UNKNOWN) {
			WARN_ONCE(pci_dev->current_state != prev,
				"PCI PM: Device state not saved by %pF\n",
				drv->suspend);
		}
	}

	pci_fixup_device(pci_fixup_suspend, pci_dev);

	return 0;
}

static int pci_legacy_suspend_late(struct device *dev, pm_message_t state)
{
	struct pci_dev *pci_dev = to_pci_dev(dev);
	struct pci_driver *drv = pci_dev->driver;

	if (drv && drv->suspend_late) {
		pci_power_t prev = pci_dev->current_state;
		int error;

		error = drv->suspend_late(pci_dev, state);
		suspend_report_result(drv->suspend_late, error);
		if (error)
			return error;

		if (!pci_dev->state_saved && pci_dev->current_state != PCI_D0
		    && pci_dev->current_state != PCI_UNKNOWN) {
			WARN_ONCE(pci_dev->current_state != prev,
				"PCI PM: Device state not saved by %pF\n",
				drv->suspend_late);
			goto Fixup;
		}
	}

	if (!pci_dev->state_saved)
		pci_save_state(pci_dev);

	pci_pm_set_unknown_state(pci_dev);

Fixup:
	pci_fixup_device(pci_fixup_suspend_late, pci_dev);

	return 0;
}

static int pci_legacy_resume_early(struct device *dev)
{
	struct pci_dev *pci_dev = to_pci_dev(dev);
	struct pci_driver *drv = pci_dev->driver;

	return drv && drv->resume_early ?
			drv->resume_early(pci_dev) : 0;
}

static int pci_legacy_resume(struct device *dev)
{
	struct pci_dev *pci_dev = to_pci_dev(dev);
	struct pci_driver *drv = pci_dev->driver;

	pci_fixup_device(pci_fixup_resume, pci_dev);

	return drv && drv->resume ?
			drv->resume(pci_dev) : pci_pm_reenable_device(pci_dev);
}

/* Auxiliary functions used by the new power management framework */

static void pci_pm_default_resume(struct pci_dev *pci_dev)
{
	pci_fixup_device(pci_fixup_resume, pci_dev);
	pci_enable_wake(pci_dev, PCI_D0, false);
}

static void pci_pm_default_suspend(struct pci_dev *pci_dev)
{
	/* Disable non-bridge devices without PM support */
	if (!pci_has_subordinate(pci_dev))
		pci_disable_enabled_device(pci_dev);
}

static bool pci_has_legacy_pm_support(struct pci_dev *pci_dev)
{
	struct pci_driver *drv = pci_dev->driver;
	bool ret = drv && (drv->suspend || drv->suspend_late || drv->resume
		|| drv->resume_early);

	/*
	 * Legacy PM support is used by default, so warn if the new framework is
	 * supported as well.  Drivers are supposed to support either the
	 * former, or the latter, but not both at the same time.
	 */
	WARN(ret && drv->driver.pm, "driver %s device %04x:%04x\n",
		drv->name, pci_dev->vendor, pci_dev->device);

	return ret;
}

/* New power management framework */

static int pci_pm_prepare(struct device *dev)
{
	struct device_driver *drv = dev->driver;

	if (drv && drv->pm && drv->pm->prepare) {
		int error = drv->pm->prepare(dev);
		if (error < 0)
			return error;

		if (!error && dev_pm_test_driver_flags(dev, DPM_FLAG_SMART_PREPARE))
			return 0;
	}
	return pci_dev_keep_suspended(to_pci_dev(dev));
}

static void pci_pm_complete(struct device *dev)
{
	struct pci_dev *pci_dev = to_pci_dev(dev);

	pci_dev_complete_resume(pci_dev);
	pm_generic_complete(dev);

	/* Resume device if platform firmware has put it in reset-power-on */
	if (pm_runtime_suspended(dev) && pm_resume_via_firmware()) {
		pci_power_t pre_sleep_state = pci_dev->current_state;

		pci_update_current_state(pci_dev, pci_dev->current_state);
		if (pci_dev->current_state < pre_sleep_state)
			pm_request_resume(dev);
	}
}

#else /* !CONFIG_PM_SLEEP */

#define pci_pm_prepare	NULL
#define pci_pm_complete	NULL

#endif /* !CONFIG_PM_SLEEP */

#ifdef CONFIG_SUSPEND

static int pci_pm_suspend(struct device *dev)
{
	struct pci_dev *pci_dev = to_pci_dev(dev);
	const struct dev_pm_ops *pm = dev->driver ? dev->driver->pm : NULL;

	if (pci_has_legacy_pm_support(pci_dev))
		return pci_legacy_suspend(dev, PMSG_SUSPEND);

	if (!pm) {
		pci_pm_default_suspend(pci_dev);
		return 0;
	}

	/*
	 * PCI devices suspended at run time may need to be resumed at this
	 * point, because in general it may be necessary to reconfigure them for
	 * system suspend.  Namely, if the device is expected to wake up the
	 * system from the sleep state, it may have to be reconfigured for this
	 * purpose, or if the device is not expected to wake up the system from
	 * the sleep state, it should be prevented from signaling wakeup events
	 * going forward.
	 *
	 * Also if the driver of the device does not indicate that its system
	 * suspend callbacks can cope with runtime-suspended devices, it is
	 * better to resume the device from runtime suspend here.
	 */
	if (!dev_pm_test_driver_flags(dev, DPM_FLAG_SMART_SUSPEND) ||
	    !pci_dev_keep_suspended(pci_dev))
		pm_runtime_resume(dev);

	pci_dev->state_saved = false;
	if (pm->suspend) {
		pci_power_t prev = pci_dev->current_state;
		int error;

		error = pm->suspend(dev);
		suspend_report_result(pm->suspend, error);
		if (error)
			return error;

		if (!pci_dev->state_saved && pci_dev->current_state != PCI_D0
		    && pci_dev->current_state != PCI_UNKNOWN) {
			WARN_ONCE(pci_dev->current_state != prev,
				"PCI PM: State of device not saved by %pF\n",
				pm->suspend);
		}
	}

	return 0;
}

static int pci_pm_suspend_late(struct device *dev)
{
	if (dev_pm_smart_suspend_and_suspended(dev))
		return 0;

	pci_fixup_device(pci_fixup_suspend, to_pci_dev(dev));

	return pm_generic_suspend_late(dev);
}

static int pci_pm_suspend_noirq(struct device *dev)
{
	struct pci_dev *pci_dev = to_pci_dev(dev);
	const struct dev_pm_ops *pm = dev->driver ? dev->driver->pm : NULL;

<<<<<<< HEAD
	if (dev_pm_smart_suspend_and_suspended(dev))
		return 0;
=======
	if (dev_pm_smart_suspend_and_suspended(dev)) {
		dev->power.may_skip_resume = true;
		return 0;
	}
>>>>>>> 661e50bc

	if (pci_has_legacy_pm_support(pci_dev))
		return pci_legacy_suspend_late(dev, PMSG_SUSPEND);

	if (!pm) {
		pci_save_state(pci_dev);
		goto Fixup;
	}

	if (pm->suspend_noirq) {
		pci_power_t prev = pci_dev->current_state;
		int error;

		error = pm->suspend_noirq(dev);
		suspend_report_result(pm->suspend_noirq, error);
		if (error)
			return error;

		if (!pci_dev->state_saved && pci_dev->current_state != PCI_D0
		    && pci_dev->current_state != PCI_UNKNOWN) {
			WARN_ONCE(pci_dev->current_state != prev,
				"PCI PM: State of device not saved by %pF\n",
				pm->suspend_noirq);
			goto Fixup;
		}
	}

	if (!pci_dev->state_saved) {
		pci_save_state(pci_dev);
		if (pci_power_manageable(pci_dev))
			pci_prepare_to_sleep(pci_dev);
	}

	dev_dbg(dev, "PCI PM: Suspend power state: %s\n",
		pci_power_name(pci_dev->current_state));

	pci_pm_set_unknown_state(pci_dev);

	/*
	 * Some BIOSes from ASUS have a bug: If a USB EHCI host controller's
	 * PCI COMMAND register isn't 0, the BIOS assumes that the controller
	 * hasn't been quiesced and tries to turn it off.  If the controller
	 * is already in D3, this can hang or cause memory corruption.
	 *
	 * Since the value of the COMMAND register doesn't matter once the
	 * device has been suspended, we can safely set it to 0 here.
	 */
	if (pci_dev->class == PCI_CLASS_SERIAL_USB_EHCI)
		pci_write_config_word(pci_dev, PCI_COMMAND, 0);

Fixup:
	pci_fixup_device(pci_fixup_suspend_late, pci_dev);

	/*
	 * If the target system sleep state is suspend-to-idle, it is sufficient
	 * to check whether or not the device's wakeup settings are good for
	 * runtime PM.  Otherwise, the pm_resume_via_firmware() check will cause
	 * pci_pm_complete() to take care of fixing up the device's state
	 * anyway, if need be.
	 */
	dev->power.may_skip_resume = device_may_wakeup(dev) ||
					!device_can_wakeup(dev);

	return 0;
}

static int pci_pm_resume_noirq(struct device *dev)
{
	struct pci_dev *pci_dev = to_pci_dev(dev);
	struct device_driver *drv = dev->driver;
	int error = 0;

<<<<<<< HEAD
=======
	if (dev_pm_may_skip_resume(dev))
		return 0;

>>>>>>> 661e50bc
	/*
	 * Devices with DPM_FLAG_SMART_SUSPEND may be left in runtime suspend
	 * during system suspend, so update their runtime PM status to "active"
	 * as they are going to be put into D0 shortly.
	 */
	if (dev_pm_smart_suspend_and_suspended(dev))
		pm_runtime_set_active(dev);

	pci_pm_default_resume_early(pci_dev);

	if (pci_has_legacy_pm_support(pci_dev))
		return pci_legacy_resume_early(dev);

	if (drv && drv->pm && drv->pm->resume_noirq)
		error = drv->pm->resume_noirq(dev);

	return error;
}

static int pci_pm_resume(struct device *dev)
{
	struct pci_dev *pci_dev = to_pci_dev(dev);
	const struct dev_pm_ops *pm = dev->driver ? dev->driver->pm : NULL;
	int error = 0;

	/*
	 * This is necessary for the suspend error path in which resume is
	 * called without restoring the standard config registers of the device.
	 */
	if (pci_dev->state_saved)
		pci_restore_standard_config(pci_dev);

	if (pci_has_legacy_pm_support(pci_dev))
		return pci_legacy_resume(dev);

	pci_pm_default_resume(pci_dev);

	if (pm) {
		if (pm->resume)
			error = pm->resume(dev);
	} else {
		pci_pm_reenable_device(pci_dev);
	}

	return error;
}

#else /* !CONFIG_SUSPEND */

#define pci_pm_suspend		NULL
#define pci_pm_suspend_late	NULL
#define pci_pm_suspend_noirq	NULL
#define pci_pm_resume		NULL
#define pci_pm_resume_noirq	NULL

#endif /* !CONFIG_SUSPEND */

#ifdef CONFIG_HIBERNATE_CALLBACKS


/*
 * pcibios_pm_ops - provide arch-specific hooks when a PCI device is doing
 * a hibernate transition
 */
struct dev_pm_ops __weak pcibios_pm_ops;

static int pci_pm_freeze(struct device *dev)
{
	struct pci_dev *pci_dev = to_pci_dev(dev);
	const struct dev_pm_ops *pm = dev->driver ? dev->driver->pm : NULL;

	if (pci_has_legacy_pm_support(pci_dev))
		return pci_legacy_suspend(dev, PMSG_FREEZE);

	if (!pm) {
		pci_pm_default_suspend(pci_dev);
		return 0;
	}

	/*
	 * This used to be done in pci_pm_prepare() for all devices and some
	 * drivers may depend on it, so do it here.  Ideally, runtime-suspended
	 * devices should not be touched during freeze/thaw transitions,
	 * however.
	 */
	if (!dev_pm_test_driver_flags(dev, DPM_FLAG_SMART_SUSPEND))
		pm_runtime_resume(dev);

	pci_dev->state_saved = false;
	if (pm->freeze) {
		int error;

		error = pm->freeze(dev);
		suspend_report_result(pm->freeze, error);
		if (error)
			return error;
	}

	return 0;
}

static int pci_pm_freeze_late(struct device *dev)
{
	if (dev_pm_smart_suspend_and_suspended(dev))
		return 0;

<<<<<<< HEAD
	return pm_generic_freeze_late(dev);;
=======
	return pm_generic_freeze_late(dev);
>>>>>>> 661e50bc
}

static int pci_pm_freeze_noirq(struct device *dev)
{
	struct pci_dev *pci_dev = to_pci_dev(dev);
	struct device_driver *drv = dev->driver;

	if (dev_pm_smart_suspend_and_suspended(dev))
		return 0;

	if (pci_has_legacy_pm_support(pci_dev))
		return pci_legacy_suspend_late(dev, PMSG_FREEZE);

	if (drv && drv->pm && drv->pm->freeze_noirq) {
		int error;

		error = drv->pm->freeze_noirq(dev);
		suspend_report_result(drv->pm->freeze_noirq, error);
		if (error)
			return error;
	}

	if (!pci_dev->state_saved)
		pci_save_state(pci_dev);

	pci_pm_set_unknown_state(pci_dev);

	if (pcibios_pm_ops.freeze_noirq)
		return pcibios_pm_ops.freeze_noirq(dev);

	return 0;
}

static int pci_pm_thaw_noirq(struct device *dev)
{
	struct pci_dev *pci_dev = to_pci_dev(dev);
	struct device_driver *drv = dev->driver;
	int error = 0;

	/*
	 * If the device is in runtime suspend, the code below may not work
	 * correctly with it, so skip that code and make the PM core skip all of
	 * the subsequent "thaw" callbacks for the device.
	 */
	if (dev_pm_smart_suspend_and_suspended(dev)) {
		dev_pm_skip_next_resume_phases(dev);
		return 0;
	}

	if (pcibios_pm_ops.thaw_noirq) {
		error = pcibios_pm_ops.thaw_noirq(dev);
		if (error)
			return error;
	}

	if (pci_has_legacy_pm_support(pci_dev))
		return pci_legacy_resume_early(dev);

	/*
	 * pci_restore_state() requires the device to be in D0 (because of MSI
	 * restoration among other things), so force it into D0 in case the
	 * driver's "freeze" callbacks put it into a low-power state directly.
	 */
	pci_set_power_state(pci_dev, PCI_D0);
	pci_restore_state(pci_dev);

	if (drv && drv->pm && drv->pm->thaw_noirq)
		error = drv->pm->thaw_noirq(dev);

	return error;
}

static int pci_pm_thaw(struct device *dev)
{
	struct pci_dev *pci_dev = to_pci_dev(dev);
	const struct dev_pm_ops *pm = dev->driver ? dev->driver->pm : NULL;
	int error = 0;

	if (pci_has_legacy_pm_support(pci_dev))
		return pci_legacy_resume(dev);

	if (pm) {
		if (pm->thaw)
			error = pm->thaw(dev);
	} else {
		pci_pm_reenable_device(pci_dev);
	}

	pci_dev->state_saved = false;

	return error;
}

static int pci_pm_poweroff(struct device *dev)
{
	struct pci_dev *pci_dev = to_pci_dev(dev);
	const struct dev_pm_ops *pm = dev->driver ? dev->driver->pm : NULL;

	if (pci_has_legacy_pm_support(pci_dev))
		return pci_legacy_suspend(dev, PMSG_HIBERNATE);

	if (!pm) {
		pci_pm_default_suspend(pci_dev);
		return 0;
	}

	/* The reason to do that is the same as in pci_pm_suspend(). */
	if (!dev_pm_test_driver_flags(dev, DPM_FLAG_SMART_SUSPEND) ||
	    !pci_dev_keep_suspended(pci_dev))
		pm_runtime_resume(dev);

	pci_dev->state_saved = false;
	if (pm->poweroff) {
		int error;

		error = pm->poweroff(dev);
		suspend_report_result(pm->poweroff, error);
		if (error)
			return error;
	}

	return 0;
}
<<<<<<< HEAD

static int pci_pm_poweroff_late(struct device *dev)
{
	if (dev_pm_smart_suspend_and_suspended(dev))
		return 0;

	pci_fixup_device(pci_fixup_suspend, to_pci_dev(dev));

=======

static int pci_pm_poweroff_late(struct device *dev)
{
	if (dev_pm_smart_suspend_and_suspended(dev))
		return 0;

	pci_fixup_device(pci_fixup_suspend, to_pci_dev(dev));

>>>>>>> 661e50bc
	return pm_generic_poweroff_late(dev);
}

static int pci_pm_poweroff_noirq(struct device *dev)
{
	struct pci_dev *pci_dev = to_pci_dev(dev);
	struct device_driver *drv = dev->driver;

	if (dev_pm_smart_suspend_and_suspended(dev))
		return 0;

	if (pci_has_legacy_pm_support(to_pci_dev(dev)))
		return pci_legacy_suspend_late(dev, PMSG_HIBERNATE);

	if (!drv || !drv->pm) {
		pci_fixup_device(pci_fixup_suspend_late, pci_dev);
		return 0;
	}

	if (drv->pm->poweroff_noirq) {
		int error;

		error = drv->pm->poweroff_noirq(dev);
		suspend_report_result(drv->pm->poweroff_noirq, error);
		if (error)
			return error;
	}

	if (!pci_dev->state_saved && !pci_has_subordinate(pci_dev))
		pci_prepare_to_sleep(pci_dev);

	/*
	 * The reason for doing this here is the same as for the analogous code
	 * in pci_pm_suspend_noirq().
	 */
	if (pci_dev->class == PCI_CLASS_SERIAL_USB_EHCI)
		pci_write_config_word(pci_dev, PCI_COMMAND, 0);

	pci_fixup_device(pci_fixup_suspend_late, pci_dev);

	if (pcibios_pm_ops.poweroff_noirq)
		return pcibios_pm_ops.poweroff_noirq(dev);

	return 0;
}

static int pci_pm_restore_noirq(struct device *dev)
{
	struct pci_dev *pci_dev = to_pci_dev(dev);
	struct device_driver *drv = dev->driver;
	int error = 0;

	/* This is analogous to the pci_pm_resume_noirq() case. */
	if (dev_pm_smart_suspend_and_suspended(dev))
		pm_runtime_set_active(dev);

	if (pcibios_pm_ops.restore_noirq) {
		error = pcibios_pm_ops.restore_noirq(dev);
		if (error)
			return error;
	}

	pci_pm_default_resume_early(pci_dev);

	if (pci_has_legacy_pm_support(pci_dev))
		return pci_legacy_resume_early(dev);

	if (drv && drv->pm && drv->pm->restore_noirq)
		error = drv->pm->restore_noirq(dev);

	return error;
}

static int pci_pm_restore(struct device *dev)
{
	struct pci_dev *pci_dev = to_pci_dev(dev);
	const struct dev_pm_ops *pm = dev->driver ? dev->driver->pm : NULL;
	int error = 0;

	/*
	 * This is necessary for the hibernation error path in which restore is
	 * called without restoring the standard config registers of the device.
	 */
	if (pci_dev->state_saved)
		pci_restore_standard_config(pci_dev);

	if (pci_has_legacy_pm_support(pci_dev))
		return pci_legacy_resume(dev);

	pci_pm_default_resume(pci_dev);

	if (pm) {
		if (pm->restore)
			error = pm->restore(dev);
	} else {
		pci_pm_reenable_device(pci_dev);
	}

	return error;
}

#else /* !CONFIG_HIBERNATE_CALLBACKS */

#define pci_pm_freeze		NULL
#define pci_pm_freeze_late	NULL
#define pci_pm_freeze_noirq	NULL
#define pci_pm_thaw		NULL
#define pci_pm_thaw_noirq	NULL
#define pci_pm_poweroff		NULL
#define pci_pm_poweroff_late	NULL
#define pci_pm_poweroff_noirq	NULL
#define pci_pm_restore		NULL
#define pci_pm_restore_noirq	NULL

#endif /* !CONFIG_HIBERNATE_CALLBACKS */

#ifdef CONFIG_PM

static int pci_pm_runtime_suspend(struct device *dev)
{
	struct pci_dev *pci_dev = to_pci_dev(dev);
	const struct dev_pm_ops *pm = dev->driver ? dev->driver->pm : NULL;
	pci_power_t prev = pci_dev->current_state;
	int error;

	/*
	 * If pci_dev->driver is not set (unbound), the device should
	 * always remain in D0 regardless of the runtime PM status
	 */
	if (!pci_dev->driver)
		return 0;

	if (!pm || !pm->runtime_suspend)
		return -ENOSYS;

	pci_dev->state_saved = false;
	error = pm->runtime_suspend(dev);
	if (error) {
		/*
		 * -EBUSY and -EAGAIN is used to request the runtime PM core
		 * to schedule a new suspend, so log the event only with debug
		 * log level.
		 */
		if (error == -EBUSY || error == -EAGAIN)
			dev_dbg(dev, "can't suspend now (%pf returned %d)\n",
				pm->runtime_suspend, error);
		else
			dev_err(dev, "can't suspend (%pf returned %d)\n",
				pm->runtime_suspend, error);

		return error;
	}

	pci_fixup_device(pci_fixup_suspend, pci_dev);

	if (!pci_dev->state_saved && pci_dev->current_state != PCI_D0
	    && pci_dev->current_state != PCI_UNKNOWN) {
		WARN_ONCE(pci_dev->current_state != prev,
			"PCI PM: State of device not saved by %pF\n",
			pm->runtime_suspend);
		return 0;
	}

	if (!pci_dev->state_saved) {
		pci_save_state(pci_dev);
		pci_finish_runtime_suspend(pci_dev);
	}

	return 0;
}

static int pci_pm_runtime_resume(struct device *dev)
{
	int rc;
	struct pci_dev *pci_dev = to_pci_dev(dev);
	const struct dev_pm_ops *pm = dev->driver ? dev->driver->pm : NULL;

	/*
	 * If pci_dev->driver is not set (unbound), the device should
	 * always remain in D0 regardless of the runtime PM status
	 */
	if (!pci_dev->driver)
		return 0;

	if (!pm || !pm->runtime_resume)
		return -ENOSYS;

	pci_restore_standard_config(pci_dev);
	pci_fixup_device(pci_fixup_resume_early, pci_dev);
	pci_enable_wake(pci_dev, PCI_D0, false);
	pci_fixup_device(pci_fixup_resume, pci_dev);

	rc = pm->runtime_resume(dev);

	pci_dev->runtime_d3cold = false;

	return rc;
}

static int pci_pm_runtime_idle(struct device *dev)
{
	struct pci_dev *pci_dev = to_pci_dev(dev);
	const struct dev_pm_ops *pm = dev->driver ? dev->driver->pm : NULL;
	int ret = 0;

	/*
	 * If pci_dev->driver is not set (unbound), the device should
	 * always remain in D0 regardless of the runtime PM status
	 */
	if (!pci_dev->driver)
		return 0;

	if (!pm)
		return -ENOSYS;

	if (pm->runtime_idle)
		ret = pm->runtime_idle(dev);

	return ret;
}

static const struct dev_pm_ops pci_dev_pm_ops = {
	.prepare = pci_pm_prepare,
	.complete = pci_pm_complete,
	.suspend = pci_pm_suspend,
	.suspend_late = pci_pm_suspend_late,
	.resume = pci_pm_resume,
	.freeze = pci_pm_freeze,
	.freeze_late = pci_pm_freeze_late,
	.thaw = pci_pm_thaw,
	.poweroff = pci_pm_poweroff,
	.poweroff_late = pci_pm_poweroff_late,
	.restore = pci_pm_restore,
	.suspend_noirq = pci_pm_suspend_noirq,
	.resume_noirq = pci_pm_resume_noirq,
	.freeze_noirq = pci_pm_freeze_noirq,
	.thaw_noirq = pci_pm_thaw_noirq,
	.poweroff_noirq = pci_pm_poweroff_noirq,
	.restore_noirq = pci_pm_restore_noirq,
	.runtime_suspend = pci_pm_runtime_suspend,
	.runtime_resume = pci_pm_runtime_resume,
	.runtime_idle = pci_pm_runtime_idle,
};

#define PCI_PM_OPS_PTR	(&pci_dev_pm_ops)

#else /* !CONFIG_PM */

#define pci_pm_runtime_suspend	NULL
#define pci_pm_runtime_resume	NULL
#define pci_pm_runtime_idle	NULL

#define PCI_PM_OPS_PTR	NULL

#endif /* !CONFIG_PM */

/**
 * __pci_register_driver - register a new pci driver
 * @drv: the driver structure to register
 * @owner: owner module of drv
 * @mod_name: module name string
 *
 * Adds the driver structure to the list of registered drivers.
 * Returns a negative value on error, otherwise 0.
 * If no error occurred, the driver remains registered even if
 * no device was claimed during registration.
 */
int __pci_register_driver(struct pci_driver *drv, struct module *owner,
			  const char *mod_name)
{
	/* initialize common driver fields */
	drv->driver.name = drv->name;
	drv->driver.bus = &pci_bus_type;
	drv->driver.owner = owner;
	drv->driver.mod_name = mod_name;
	drv->driver.groups = drv->groups;

	spin_lock_init(&drv->dynids.lock);
	INIT_LIST_HEAD(&drv->dynids.list);

	/* register with core */
	return driver_register(&drv->driver);
}
EXPORT_SYMBOL(__pci_register_driver);

/**
 * pci_unregister_driver - unregister a pci driver
 * @drv: the driver structure to unregister
 *
 * Deletes the driver structure from the list of registered PCI drivers,
 * gives it a chance to clean up by calling its remove() function for
 * each device it was responsible for, and marks those devices as
 * driverless.
 */

void pci_unregister_driver(struct pci_driver *drv)
{
	driver_unregister(&drv->driver);
	pci_free_dynids(drv);
}
EXPORT_SYMBOL(pci_unregister_driver);

static struct pci_driver pci_compat_driver = {
	.name = "compat"
};

/**
 * pci_dev_driver - get the pci_driver of a device
 * @dev: the device to query
 *
 * Returns the appropriate pci_driver structure or %NULL if there is no
 * registered driver for the device.
 */
struct pci_driver *pci_dev_driver(const struct pci_dev *dev)
{
	if (dev->driver)
		return dev->driver;
	else {
		int i;
		for (i = 0; i <= PCI_ROM_RESOURCE; i++)
			if (dev->resource[i].flags & IORESOURCE_BUSY)
				return &pci_compat_driver;
	}
	return NULL;
}
EXPORT_SYMBOL(pci_dev_driver);

/**
 * pci_bus_match - Tell if a PCI device structure has a matching PCI device id structure
 * @dev: the PCI device structure to match against
 * @drv: the device driver to search for matching PCI device id structures
 *
 * Used by a driver to check whether a PCI device present in the
 * system is in its list of supported devices. Returns the matching
 * pci_device_id structure or %NULL if there is no match.
 */
static int pci_bus_match(struct device *dev, struct device_driver *drv)
{
	struct pci_dev *pci_dev = to_pci_dev(dev);
	struct pci_driver *pci_drv;
	const struct pci_device_id *found_id;

	if (!pci_dev->match_driver)
		return 0;

	pci_drv = to_pci_driver(drv);
	found_id = pci_match_device(pci_drv, pci_dev);
	if (found_id)
		return 1;

	return 0;
}

/**
 * pci_dev_get - increments the reference count of the pci device structure
 * @dev: the device being referenced
 *
 * Each live reference to a device should be refcounted.
 *
 * Drivers for PCI devices should normally record such references in
 * their probe() methods, when they bind to a device, and release
 * them by calling pci_dev_put(), in their disconnect() methods.
 *
 * A pointer to the device with the incremented reference counter is returned.
 */
struct pci_dev *pci_dev_get(struct pci_dev *dev)
{
	if (dev)
		get_device(&dev->dev);
	return dev;
}
EXPORT_SYMBOL(pci_dev_get);

/**
 * pci_dev_put - release a use of the pci device structure
 * @dev: device that's been disconnected
 *
 * Must be called when a user of a device is finished with it.  When the last
 * user of the device calls this function, the memory of the device is freed.
 */
void pci_dev_put(struct pci_dev *dev)
{
	if (dev)
		put_device(&dev->dev);
}
EXPORT_SYMBOL(pci_dev_put);

static int pci_uevent(struct device *dev, struct kobj_uevent_env *env)
{
	struct pci_dev *pdev;

	if (!dev)
		return -ENODEV;

	pdev = to_pci_dev(dev);

	if (add_uevent_var(env, "PCI_CLASS=%04X", pdev->class))
		return -ENOMEM;

	if (add_uevent_var(env, "PCI_ID=%04X:%04X", pdev->vendor, pdev->device))
		return -ENOMEM;

	if (add_uevent_var(env, "PCI_SUBSYS_ID=%04X:%04X", pdev->subsystem_vendor,
			   pdev->subsystem_device))
		return -ENOMEM;

	if (add_uevent_var(env, "PCI_SLOT_NAME=%s", pci_name(pdev)))
		return -ENOMEM;

	if (add_uevent_var(env, "MODALIAS=pci:v%08Xd%08Xsv%08Xsd%08Xbc%02Xsc%02Xi%02X",
			   pdev->vendor, pdev->device,
			   pdev->subsystem_vendor, pdev->subsystem_device,
			   (u8)(pdev->class >> 16), (u8)(pdev->class >> 8),
			   (u8)(pdev->class)))
		return -ENOMEM;

	return 0;
}

static int pci_bus_num_vf(struct device *dev)
{
	return pci_num_vf(to_pci_dev(dev));
}

struct bus_type pci_bus_type = {
	.name		= "pci",
	.match		= pci_bus_match,
	.uevent		= pci_uevent,
	.probe		= pci_device_probe,
	.remove		= pci_device_remove,
	.shutdown	= pci_device_shutdown,
	.dev_groups	= pci_dev_groups,
	.bus_groups	= pci_bus_groups,
	.drv_groups	= pci_drv_groups,
	.pm		= PCI_PM_OPS_PTR,
	.num_vf		= pci_bus_num_vf,
	.force_dma	= true,
};
EXPORT_SYMBOL(pci_bus_type);

static int __init pci_driver_init(void)
{
	return bus_register(&pci_bus_type);
}
postcore_initcall(pci_driver_init);<|MERGE_RESOLUTION|>--- conflicted
+++ resolved
@@ -781,15 +781,10 @@
 	struct pci_dev *pci_dev = to_pci_dev(dev);
 	const struct dev_pm_ops *pm = dev->driver ? dev->driver->pm : NULL;
 
-<<<<<<< HEAD
-	if (dev_pm_smart_suspend_and_suspended(dev))
-		return 0;
-=======
 	if (dev_pm_smart_suspend_and_suspended(dev)) {
 		dev->power.may_skip_resume = true;
 		return 0;
 	}
->>>>>>> 661e50bc
 
 	if (pci_has_legacy_pm_support(pci_dev))
 		return pci_legacy_suspend_late(dev, PMSG_SUSPEND);
@@ -862,12 +857,9 @@
 	struct device_driver *drv = dev->driver;
 	int error = 0;
 
-<<<<<<< HEAD
-=======
 	if (dev_pm_may_skip_resume(dev))
 		return 0;
 
->>>>>>> 661e50bc
 	/*
 	 * Devices with DPM_FLAG_SMART_SUSPEND may be left in runtime suspend
 	 * during system suspend, so update their runtime PM status to "active"
@@ -974,11 +966,7 @@
 	if (dev_pm_smart_suspend_and_suspended(dev))
 		return 0;
 
-<<<<<<< HEAD
-	return pm_generic_freeze_late(dev);;
-=======
 	return pm_generic_freeze_late(dev);
->>>>>>> 661e50bc
 }
 
 static int pci_pm_freeze_noirq(struct device *dev)
@@ -1102,7 +1090,6 @@
 
 	return 0;
 }
-<<<<<<< HEAD
 
 static int pci_pm_poweroff_late(struct device *dev)
 {
@@ -1111,16 +1098,6 @@
 
 	pci_fixup_device(pci_fixup_suspend, to_pci_dev(dev));
 
-=======
-
-static int pci_pm_poweroff_late(struct device *dev)
-{
-	if (dev_pm_smart_suspend_and_suspended(dev))
-		return 0;
-
-	pci_fixup_device(pci_fixup_suspend, to_pci_dev(dev));
-
->>>>>>> 661e50bc
 	return pm_generic_poweroff_late(dev);
 }
 
