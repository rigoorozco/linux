--- conflicted
+++ resolved
@@ -547,7 +547,6 @@
 config VIDEO_SMIAPP_PLL
 	tristate
 
-<<<<<<< HEAD
 config VIDEO_IMX274
 	tristate "Sony IMX274 sensor support"
 	depends on I2C && VIDEO_V4L2 && VIDEO_V4L2_SUBDEV_API
@@ -555,7 +554,7 @@
 	---help---
 	  This is a V4L2 sensor-level driver for the Sony IMX274
 	  CMOS image sensor.
-=======
+
 config VIDEO_OV2640
 	tristate "OmniVision OV2640 sensor support"
 	depends on VIDEO_V4L2 && I2C
@@ -566,7 +565,6 @@
 
 	  To compile this driver as a module, choose M here: the
 	  module will be called ov2640.
->>>>>>> bebc6082
 
 config VIDEO_OV2659
 	tristate "OmniVision OV2659 sensor support"
