/*
 * Analog Devices ADV7511 HDMI Transmitter Device Driver
 *
 * Copyright 2013 Cisco Systems, Inc. and/or its affiliates. All rights reserved.
 *
 * This program is free software; you may redistribute it and/or modify
 * it under the terms of the GNU General Public License as published by
 * the Free Software Foundation; version 2 of the License.
 *
 * THE SOFTWARE IS PROVIDED "AS IS", WITHOUT WARRANTY OF ANY KIND,
 * EXPRESS OR IMPLIED, INCLUDING BUT NOT LIMITED TO THE WARRANTIES OF
 * MERCHANTABILITY, FITNESS FOR A PARTICULAR PURPOSE AND
 * NONINFRINGEMENT. IN NO EVENT SHALL THE AUTHORS OR COPYRIGHT HOLDERS
 * BE LIABLE FOR ANY CLAIM, DAMAGES OR OTHER LIABILITY, WHETHER IN AN
 * ACTION OF CONTRACT, TORT OR OTHERWISE, ARISING FROM, OUT OF OR IN
 * CONNECTION WITH THE SOFTWARE OR THE USE OR OTHER DEALINGS IN THE
 * SOFTWARE.
 */


#include <linux/kernel.h>
#include <linux/module.h>
#include <linux/slab.h>
#include <linux/i2c.h>
#include <linux/delay.h>
#include <linux/videodev2.h>
#include <linux/gpio.h>
#include <linux/workqueue.h>
#include <linux/hdmi.h>
#include <linux/v4l2-dv-timings.h>
#include <media/v4l2-device.h>
#include <media/v4l2-common.h>
#include <media/v4l2-ctrls.h>
#include <media/v4l2-dv-timings.h>
#include <media/v4l2-event.h>
#include <media/adv7511.h>

static int debug;
module_param(debug, int, 0644);
MODULE_PARM_DESC(debug, "debug level (0-2)");

MODULE_DESCRIPTION("Analog Devices ADV7511 HDMI Transmitter Device Driver");
MODULE_AUTHOR("Hans Verkuil");
MODULE_LICENSE("GPL v2");

#define MASK_ADV7511_EDID_RDY_INT   0x04
#define MASK_ADV7511_MSEN_INT       0x40
#define MASK_ADV7511_HPD_INT        0x80

#define MASK_ADV7511_HPD_DETECT     0x40
#define MASK_ADV7511_MSEN_DETECT    0x20
#define MASK_ADV7511_EDID_RDY       0x10

#define EDID_MAX_RETRIES (8)
#define EDID_DELAY 250
#define EDID_MAX_SEGM 8

#define ADV7511_MAX_WIDTH 1920
#define ADV7511_MAX_HEIGHT 1200
#define ADV7511_MIN_PIXELCLOCK 20000000
#define ADV7511_MAX_PIXELCLOCK 225000000

#define SKIP_RGB_QUANTIZATION

/*
**********************************************************************
*
*  Arrays with configuration parameters for the ADV7511
*
**********************************************************************
*/

struct i2c_reg_value {
	unsigned char reg;
	unsigned char value;
};

struct adv7511_state_edid {
	/* total number of blocks */
	u32 blocks;
	/* Number of segments read */
	u32 segments;
	u8 data[EDID_MAX_SEGM * 256];
	/* Number of EDID read retries left */
	unsigned read_retries;
	bool complete;
};

struct adv7511_in_params {
	uint8_t input_id;
	uint8_t input_style;
	uint8_t input_color_depth;
	uint8_t bit_justification;
	uint8_t hsync_polarity;
	uint8_t vsync_polarity;
	uint8_t clock_delay;
};

struct adv7511_csc_coeff {
	uint16_t a1;
	uint16_t a2;
	uint16_t a3;
	uint16_t a4;
	uint16_t b1;
	uint16_t b2;
	uint16_t b3;
	uint16_t b4;
	uint16_t c1;
	uint16_t c2;
	uint16_t c3;
	uint16_t c4;
};

struct adv7511_out_params {
	bool hdmi_mode;
	uint8_t output_format;
	uint8_t output_color_space;
	uint8_t up_conversion;
	uint8_t csc_enable;
	uint8_t csc_scaling_factor;
	struct adv7511_csc_coeff csc_coeff;
};

struct adv7511_config {
	struct adv7511_in_params in_params;
	struct adv7511_out_params out_params;
	bool embedded_sync;
	bool loaded;
};

struct adv7511_state {
	struct gpio_desc *pd_gpio;
	struct adv7511_config cfg;
	struct adv7511_platform_data pdata;
	struct v4l2_subdev sd;
	struct media_pad pad;
	struct v4l2_ctrl_handler hdl;
	int chip_revision;
	u8 i2c_edid_addr;
	u8 i2c_cec_addr;
	u8 i2c_pktmem_addr;
	/* Is the adv7511 powered on? */
	bool power_on;
	/* Did we receive hotplug and rx-sense signals? */
	bool have_monitor;
	/* timings from s_dv_timings */
	struct v4l2_dv_timings dv_timings;
	u32 fmt_code;
	u32 colorspace;
	u32 ycbcr_enc;
	u32 quantization;
	u32 xfer_func;
	/* controls */
	struct v4l2_ctrl *hdmi_mode_ctrl;
	struct v4l2_ctrl *hotplug_ctrl;
	struct v4l2_ctrl *rx_sense_ctrl;
	struct v4l2_ctrl *have_edid0_ctrl;
	struct v4l2_ctrl *rgb_quantization_range_ctrl;
	struct i2c_client *i2c_edid;
	struct i2c_client *i2c_pktmem;
	struct adv7511_state_edid edid;
	/* Running counter of the number of detected EDIDs (for debugging) */
	unsigned edid_detect_counter;
	struct workqueue_struct *work_queue;
	struct delayed_work edid_handler; /* work entry */
};

static void adv7511_check_monitor_present_status(struct v4l2_subdev *sd);
static bool adv7511_check_edid_status(struct v4l2_subdev *sd);
static void adv7511_setup(struct v4l2_subdev *sd);
static int adv7511_s_i2s_clock_freq(struct v4l2_subdev *sd, u32 freq);
static int adv7511_s_clock_freq(struct v4l2_subdev *sd, u32 freq);


static const struct v4l2_dv_timings_cap adv7511_timings_cap = {
	.type = V4L2_DV_BT_656_1120,
	/* keep this initialization for compatibility with GCC < 4.4.6 */
	.reserved = { 0 },
	V4L2_INIT_BT_TIMINGS(0, ADV7511_MAX_WIDTH, 0, ADV7511_MAX_HEIGHT,
		ADV7511_MIN_PIXELCLOCK, ADV7511_MAX_PIXELCLOCK,
		V4L2_DV_BT_STD_CEA861 | V4L2_DV_BT_STD_DMT |
			V4L2_DV_BT_STD_GTF | V4L2_DV_BT_STD_CVT,
		V4L2_DV_BT_CAP_PROGRESSIVE | V4L2_DV_BT_CAP_REDUCED_BLANKING |
			V4L2_DV_BT_CAP_CUSTOM)
};

static inline struct adv7511_state *get_adv7511_state(struct v4l2_subdev *sd)
{
	return container_of(sd, struct adv7511_state, sd);
}

static inline struct v4l2_subdev *to_sd(struct v4l2_ctrl *ctrl)
{
	return &container_of(ctrl->handler, struct adv7511_state, hdl)->sd;
}

/* ------------------------ I2C ----------------------------------------------- */

static s32 adv_smbus_read_byte_data_check(struct i2c_client *client,
					  u8 command, bool check)
{
	union i2c_smbus_data data;

	if (!i2c_smbus_xfer(client->adapter, client->addr, client->flags,
			    I2C_SMBUS_READ, command,
			    I2C_SMBUS_BYTE_DATA, &data))
		return data.byte;
	if (check)
		v4l_err(client, "error reading %02x, %02x\n",
			client->addr, command);
	return -1;
}

static s32 adv_smbus_read_byte_data(struct i2c_client *client, u8 command)
{
	int i;
	for (i = 0; i < 3; i++) {
		int ret = adv_smbus_read_byte_data_check(client, command, true);
		if (ret >= 0) {
			if (i)
				v4l_err(client, "read ok after %d retries\n", i);
			return ret;
		}
	}
	v4l_err(client, "read failed\n");
	return -1;
}

static int adv7511_rd(struct v4l2_subdev *sd, u8 reg)
{
	struct i2c_client *client = v4l2_get_subdevdata(sd);

	return adv_smbus_read_byte_data(client, reg);
}

static int adv7511_wr(struct v4l2_subdev *sd, u8 reg, u8 val)
{
	struct i2c_client *client = v4l2_get_subdevdata(sd);
	int ret;
	int i;

	for (i = 0; i < 3; i++) {
		ret = i2c_smbus_write_byte_data(client, reg, val);
		if (ret == 0)
			return 0;
	}
	v4l2_err(sd, "%s: i2c write error\n", __func__);
	return ret;
}

/* To set specific bits in the register, a clear-mask is given (to be AND-ed),
   and then the value-mask (to be OR-ed). */
static inline void adv7511_wr_and_or(struct v4l2_subdev *sd, u8 reg, u8 clr_mask, u8 val_mask)
{
	adv7511_wr(sd, reg, (adv7511_rd(sd, reg) & clr_mask) | val_mask);
}

static int adv_smbus_read_i2c_block_data(struct i2c_client *client,
					 u8 command, unsigned length, u8 *values)
{
	union i2c_smbus_data data;
	int ret;

	if (length > I2C_SMBUS_BLOCK_MAX)
		length = I2C_SMBUS_BLOCK_MAX;
	data.block[0] = length;

	ret = i2c_smbus_xfer(client->adapter, client->addr, client->flags,
			     I2C_SMBUS_READ, command,
			     I2C_SMBUS_I2C_BLOCK_DATA, &data);
	memcpy(values, data.block + 1, length);
	return ret;
}

static inline void adv7511_edid_rd(struct v4l2_subdev *sd, u16 len, u8 *buf)
{
	struct adv7511_state *state = get_adv7511_state(sd);
	int i;
	int err = 0;

	v4l2_dbg(1, debug, sd, "%s:\n", __func__);

	for (i = 0; !err && i < len; i += I2C_SMBUS_BLOCK_MAX)
		err = adv_smbus_read_i2c_block_data(state->i2c_edid, i,
						    I2C_SMBUS_BLOCK_MAX, buf + i);
	if (err)
		v4l2_err(sd, "%s: i2c read error\n", __func__);
}

static int adv7511_pktmem_rd(struct v4l2_subdev *sd, u8 reg)
{
	struct adv7511_state *state = get_adv7511_state(sd);

	return adv_smbus_read_byte_data(state->i2c_pktmem, reg);
}

static int adv7511_pktmem_wr(struct v4l2_subdev *sd, u8 reg, u8 val)
{
	struct adv7511_state *state = get_adv7511_state(sd);
	int ret;
	int i;

	for (i = 0; i < 3; i++) {
		ret = i2c_smbus_write_byte_data(state->i2c_pktmem, reg, val);
		if (ret == 0)
			return 0;
	}
	v4l2_err(sd, "%s: i2c write error\n", __func__);
	return ret;
}

/* To set specific bits in the register, a clear-mask is given (to be AND-ed),
   and then the value-mask (to be OR-ed). */
static inline void adv7511_pktmem_wr_and_or(struct v4l2_subdev *sd, u8 reg, u8 clr_mask, u8 val_mask)
{
	adv7511_pktmem_wr(sd, reg, (adv7511_pktmem_rd(sd, reg) & clr_mask) | val_mask);
}

static inline bool adv7511_have_hotplug(struct v4l2_subdev *sd)
{
	return adv7511_rd(sd, 0x42) & MASK_ADV7511_HPD_DETECT;
}

static inline bool adv7511_have_rx_sense(struct v4l2_subdev *sd)
{
	return adv7511_rd(sd, 0x42) & MASK_ADV7511_MSEN_DETECT;
}

static void adv7511_csc_conversion_mode(struct v4l2_subdev *sd, u8 mode)
{
	adv7511_wr_and_or(sd, 0x18, 0x9f, (mode & 0x3)<<5);
}

static void adv7511_csc_coeff(struct v4l2_subdev *sd,
			      u16 A1, u16 A2, u16 A3, u16 A4,
			      u16 B1, u16 B2, u16 B3, u16 B4,
			      u16 C1, u16 C2, u16 C3, u16 C4)
{
	/* A */
	adv7511_wr_and_or(sd, 0x18, 0xe0, A1>>8);
	adv7511_wr(sd, 0x19, A1);
	adv7511_wr_and_or(sd, 0x1A, 0xe0, A2>>8);
	adv7511_wr(sd, 0x1B, A2);
	adv7511_wr_and_or(sd, 0x1c, 0xe0, A3>>8);
	adv7511_wr(sd, 0x1d, A3);
	adv7511_wr_and_or(sd, 0x1e, 0xe0, A4>>8);
	adv7511_wr(sd, 0x1f, A4);

	/* B */
	adv7511_wr_and_or(sd, 0x20, 0xe0, B1>>8);
	adv7511_wr(sd, 0x21, B1);
	adv7511_wr_and_or(sd, 0x22, 0xe0, B2>>8);
	adv7511_wr(sd, 0x23, B2);
	adv7511_wr_and_or(sd, 0x24, 0xe0, B3>>8);
	adv7511_wr(sd, 0x25, B3);
	adv7511_wr_and_or(sd, 0x26, 0xe0, B4>>8);
	adv7511_wr(sd, 0x27, B4);

	/* C */
	adv7511_wr_and_or(sd, 0x28, 0xe0, C1>>8);
	adv7511_wr(sd, 0x29, C1);
	adv7511_wr_and_or(sd, 0x2A, 0xe0, C2>>8);
	adv7511_wr(sd, 0x2B, C2);
	adv7511_wr_and_or(sd, 0x2C, 0xe0, C3>>8);
	adv7511_wr(sd, 0x2D, C3);
	adv7511_wr_and_or(sd, 0x2E, 0xe0, C4>>8);
	adv7511_wr(sd, 0x2F, C4);
}

static void adv7511_csc_rgb_full2limit(struct v4l2_subdev *sd, bool enable)
{
	if (enable) {
		u8 csc_mode = 0;
		adv7511_csc_conversion_mode(sd, csc_mode);
		adv7511_csc_coeff(sd,
				  4096-564, 0, 0, 256,
				  0, 4096-564, 0, 256,
				  0, 0, 4096-564, 256);
		/* enable CSC */
		adv7511_wr_and_or(sd, 0x18, 0x7f, 0x80);
		/* AVI infoframe: Limited range RGB (16-235) */
		adv7511_wr_and_or(sd, 0x57, 0xf3, 0x04);
	} else {
		/* disable CSC */
		adv7511_wr_and_or(sd, 0x18, 0x7f, 0x0);
		/* AVI infoframe: Full range RGB (0-255) */
		adv7511_wr_and_or(sd, 0x57, 0xf3, 0x08);
	}
}

static void adv7511_set_IT_content_AVI_InfoFrame(struct v4l2_subdev *sd)
{
	struct adv7511_state *state = get_adv7511_state(sd);
	if (state->dv_timings.bt.flags & V4L2_DV_FL_IS_CE_VIDEO) {
		/* CE format, not IT  */
		adv7511_wr_and_or(sd, 0x57, 0x7f, 0x00);
	} else {
		/* IT format */
		adv7511_wr_and_or(sd, 0x57, 0x7f, 0x80);
	}
}

static int adv7511_set_rgb_quantization_mode(struct v4l2_subdev *sd, struct v4l2_ctrl *ctrl)
{
#if defined XYLON_LOGICVC_INTG || defined SKIP_RGB_QUANTIZATION
	return 0;
#endif
	switch (ctrl->val) {
	default:
		return -EINVAL;
		break;
	case V4L2_DV_RGB_RANGE_AUTO: {
		/* automatic */
		struct adv7511_state *state = get_adv7511_state(sd);

		if (state->dv_timings.bt.flags & V4L2_DV_FL_IS_CE_VIDEO) {
			/* CE format, RGB limited range (16-235) */
			adv7511_csc_rgb_full2limit(sd, true);
		} else {
			/* not CE format, RGB full range (0-255) */
			adv7511_csc_rgb_full2limit(sd, false);
		}
	}
		break;
	case V4L2_DV_RGB_RANGE_LIMITED:
		/* RGB limited range (16-235) */
		adv7511_csc_rgb_full2limit(sd, true);
		break;
	case V4L2_DV_RGB_RANGE_FULL:
		/* RGB full range (0-255) */
		adv7511_csc_rgb_full2limit(sd, false);
		break;
	}
	return 0;
}

/* ------------------------------ CTRL OPS ------------------------------ */

static int adv7511_s_ctrl(struct v4l2_ctrl *ctrl)
{
	struct v4l2_subdev *sd = to_sd(ctrl);
	struct adv7511_state *state = get_adv7511_state(sd);

	v4l2_dbg(1, debug, sd, "%s: ctrl id: %d, ctrl->val %d\n", __func__, ctrl->id, ctrl->val);

	if (state->hdmi_mode_ctrl == ctrl) {
		/* Set HDMI or DVI-D */
		adv7511_wr_and_or(sd, 0xaf, 0xfd, ctrl->val == V4L2_DV_TX_MODE_HDMI ? 0x02 : 0x00);
		return 0;
	}
	if (state->rgb_quantization_range_ctrl == ctrl)
		return adv7511_set_rgb_quantization_mode(sd, ctrl);

	return -EINVAL;
}

static const struct v4l2_ctrl_ops adv7511_ctrl_ops = {
	.s_ctrl = adv7511_s_ctrl,
};

/* ---------------------------- CORE OPS ------------------------------------------- */

#ifdef CONFIG_VIDEO_ADV_DEBUG
static void adv7511_inv_register(struct v4l2_subdev *sd)
{
	v4l2_info(sd, "0x000-0x0ff: Main Map\n");
}

static int adv7511_g_register(struct v4l2_subdev *sd, struct v4l2_dbg_register *reg)
{
	reg->size = 1;
	switch (reg->reg >> 8) {
	case 0:
		reg->val = adv7511_rd(sd, reg->reg & 0xff);
		break;
	default:
		v4l2_info(sd, "Register %03llx not supported\n", reg->reg);
		adv7511_inv_register(sd);
		break;
	}
	return 0;
}

static int adv7511_s_register(struct v4l2_subdev *sd, const struct v4l2_dbg_register *reg)
{
	switch (reg->reg >> 8) {
	case 0:
		adv7511_wr(sd, reg->reg & 0xff, reg->val & 0xff);
		break;
	default:
		v4l2_info(sd, "Register %03llx not supported\n", reg->reg);
		adv7511_inv_register(sd);
		break;
	}
	return 0;
}
#endif

struct adv7511_cfg_read_infoframe {
	const char *desc;
	u8 present_reg;
	u8 present_mask;
	u8 header[3];
	u16 payload_addr;
};

static u8 hdmi_infoframe_checksum(u8 *ptr, size_t size)
{
	u8 csum = 0;
	size_t i;

	/* compute checksum */
	for (i = 0; i < size; i++)
		csum += ptr[i];

	return 256 - csum;
}

static void log_infoframe(struct v4l2_subdev *sd, const struct adv7511_cfg_read_infoframe *cri)
{
	struct i2c_client *client = v4l2_get_subdevdata(sd);
	struct device *dev = &client->dev;
	union hdmi_infoframe frame;
	u8 buffer[32];
	u8 len;
	int i;

	if (!(adv7511_rd(sd, cri->present_reg) & cri->present_mask)) {
		v4l2_info(sd, "%s infoframe not transmitted\n", cri->desc);
		return;
	}

	memcpy(buffer, cri->header, sizeof(cri->header));

	len = buffer[2];

	if (len + 4 > sizeof(buffer)) {
		v4l2_err(sd, "%s: invalid %s infoframe length %d\n", __func__, cri->desc, len);
		return;
	}

	if (cri->payload_addr >= 0x100) {
		for (i = 0; i < len; i++)
			buffer[i + 4] = adv7511_pktmem_rd(sd, cri->payload_addr + i - 0x100);
	} else {
		for (i = 0; i < len; i++)
			buffer[i + 4] = adv7511_rd(sd, cri->payload_addr + i);
	}
	buffer[3] = 0;
	buffer[3] = hdmi_infoframe_checksum(buffer, len + 4);

	if (hdmi_infoframe_unpack(&frame, buffer) < 0) {
		v4l2_err(sd, "%s: unpack of %s infoframe failed\n", __func__, cri->desc);
		return;
	}

	hdmi_infoframe_log(KERN_INFO, dev, &frame);
}

static void adv7511_log_infoframes(struct v4l2_subdev *sd)
{
	static const struct adv7511_cfg_read_infoframe cri[] = {
		{ "AVI", 0x44, 0x10, { 0x82, 2, 13 }, 0x55 },
		{ "Audio", 0x44, 0x08, { 0x84, 1, 10 }, 0x73 },
		{ "SDP", 0x40, 0x40, { 0x83, 1, 25 }, 0x103 },
	};
	int i;

	for (i = 0; i < ARRAY_SIZE(cri); i++)
		log_infoframe(sd, &cri[i]);
}

static int adv7511_log_status(struct v4l2_subdev *sd)
{
	struct adv7511_state *state = get_adv7511_state(sd);
	struct adv7511_state_edid *edid = &state->edid;

	static const char * const states[] = {
		"in reset",
		"reading EDID",
		"idle",
		"initializing HDCP",
		"HDCP enabled",
		"initializing HDCP repeater",
		"6", "7", "8", "9", "A", "B", "C", "D", "E", "F"
	};
	static const char * const errors[] = {
		"no error",
		"bad receiver BKSV",
		"Ri mismatch",
		"Pj mismatch",
		"i2c error",
		"timed out",
		"max repeater cascade exceeded",
		"hash check failed",
		"too many devices",
		"9", "A", "B", "C", "D", "E", "F"
	};

	v4l2_info(sd, "power %s\n", state->power_on ? "on" : "off");
	v4l2_info(sd, "%s hotplug, %s Rx Sense, %s EDID (%d block(s))\n",
		  (adv7511_rd(sd, 0x42) & MASK_ADV7511_HPD_DETECT) ? "detected" : "no",
		  (adv7511_rd(sd, 0x42) & MASK_ADV7511_MSEN_DETECT) ? "detected" : "no",
		  edid->segments ? "found" : "no",
		  edid->blocks);
	v4l2_info(sd, "%s output %s\n",
		  (adv7511_rd(sd, 0xaf) & 0x02) ?
		  "HDMI" : "DVI-D",
		  (adv7511_rd(sd, 0xa1) & 0x3c) ?
		  "disabled" : "enabled");
	v4l2_info(sd, "state: %s, error: %s, detect count: %u, msk/irq: %02x/%02x\n",
			  states[adv7511_rd(sd, 0xc8) & 0xf],
			  errors[adv7511_rd(sd, 0xc8) >> 4], state->edid_detect_counter,
			  adv7511_rd(sd, 0x94), adv7511_rd(sd, 0x96));
	v4l2_info(sd, "RGB quantization: %s range\n", adv7511_rd(sd, 0x18) & 0x80 ? "limited" : "full");
	if (adv7511_rd(sd, 0xaf) & 0x02) {
		/* HDMI only */
		u8 manual_cts = adv7511_rd(sd, 0x0a) & 0x80;
		u32 N = (adv7511_rd(sd, 0x01) & 0xf) << 16 |
			adv7511_rd(sd, 0x02) << 8 |
			adv7511_rd(sd, 0x03);
		u8 vic_detect = adv7511_rd(sd, 0x3e) >> 2;
		u8 vic_sent = adv7511_rd(sd, 0x3d) & 0x3f;
		u32 CTS;

		if (manual_cts)
			CTS = (adv7511_rd(sd, 0x07) & 0xf) << 16 |
			      adv7511_rd(sd, 0x08) << 8 |
			      adv7511_rd(sd, 0x09);
		else
			CTS = (adv7511_rd(sd, 0x04) & 0xf) << 16 |
			      adv7511_rd(sd, 0x05) << 8 |
			      adv7511_rd(sd, 0x06);
		v4l2_info(sd, "CTS %s mode: N %d, CTS %d\n",
			  manual_cts ? "manual" : "automatic", N, CTS);
		v4l2_info(sd, "VIC: detected %d, sent %d\n",
			  vic_detect, vic_sent);
		adv7511_log_infoframes(sd);
	}
	if (state->dv_timings.type == V4L2_DV_BT_656_1120)
		v4l2_print_dv_timings(sd->name, "timings: ",
				&state->dv_timings, false);
	else
		v4l2_info(sd, "no timings set\n");
	v4l2_info(sd, "i2c edid addr: 0x%x\n", state->i2c_edid_addr);
	v4l2_info(sd, "i2c cec addr: 0x%x\n", state->i2c_cec_addr);
	v4l2_info(sd, "i2c pktmem addr: 0x%x\n", state->i2c_pktmem_addr);
	return 0;
}

/* Power up/down adv7511 */
static int adv7511_s_power(struct v4l2_subdev *sd, int on)
{
	struct adv7511_state *state = get_adv7511_state(sd);
	const int retries = 20;
	int i;

	v4l2_dbg(1, debug, sd, "%s: power %s\n", __func__, on ? "on" : "off");

	state->power_on = on;

	if (!on) {
		/* Power down */
		adv7511_wr_and_or(sd, 0x41, 0xbf, 0x40);
		return true;
	}

	/* Power up */
	/* The adv7511 does not always come up immediately.
	   Retry multiple times. */
	for (i = 0; i < retries; i++) {
		adv7511_wr_and_or(sd, 0x41, 0xbf, 0x0);
		if ((adv7511_rd(sd, 0x41) & 0x40) == 0)
			break;
		adv7511_wr_and_or(sd, 0x41, 0xbf, 0x40);
		msleep(10);
	}
	if (i == retries) {
		v4l2_dbg(1, debug, sd, "%s: failed to powerup the adv7511!\n", __func__);
		adv7511_s_power(sd, 0);
		return false;
	}
	if (i > 1)
		v4l2_dbg(1, debug, sd, "%s: needed %d retries to powerup the adv7511\n", __func__, i);

	/* Reserved registers that must be set */
	adv7511_wr(sd, 0x98, 0x03);
	adv7511_wr_and_or(sd, 0x9a, 0xfe, 0x70);
	adv7511_wr(sd, 0x9c, 0x30);
	adv7511_wr_and_or(sd, 0x9d, 0xfc, 0x01);
	adv7511_wr(sd, 0xa2, 0xa4);
	adv7511_wr(sd, 0xa3, 0xa4);
	adv7511_wr(sd, 0xe0, 0xd0);
	adv7511_wr(sd, 0xf9, 0x00);

	adv7511_wr(sd, 0x43, state->i2c_edid_addr);
	adv7511_wr(sd, 0x45, state->i2c_pktmem_addr);

	/* Set number of attempts to read the EDID */
	adv7511_wr(sd, 0xc9, 0xf);
	return true;
}

/* Enable interrupts */
static void adv7511_set_isr(struct v4l2_subdev *sd, bool enable)
{
	u8 irqs = MASK_ADV7511_HPD_INT | MASK_ADV7511_MSEN_INT;
	u8 irqs_rd;
	int retries = 100;

	v4l2_dbg(2, debug, sd, "%s: %s\n", __func__, enable ? "enable" : "disable");

	/* The datasheet says that the EDID ready interrupt should be
	   disabled if there is no hotplug. */
	if (!enable)
		irqs = 0;
	else if (adv7511_have_hotplug(sd))
		irqs |= MASK_ADV7511_EDID_RDY_INT;

	/*
	 * This i2c write can fail (approx. 1 in 1000 writes). But it
	 * is essential that this register is correct, so retry it
	 * multiple times.
	 *
	 * Note that the i2c write does not report an error, but the readback
	 * clearly shows the wrong value.
	 */
	do {
		adv7511_wr(sd, 0x94, irqs);
		irqs_rd = adv7511_rd(sd, 0x94);
	} while (retries-- && irqs_rd != irqs);

	if (irqs_rd == irqs)
		return;
	v4l2_err(sd, "Could not set interrupts: hw failure?\n");
}

/* Interrupt handler */
static int adv7511_isr(struct v4l2_subdev *sd, u32 status, bool *handled)
{
	u8 irq_status;

	/* disable interrupts to prevent a race condition */
	adv7511_set_isr(sd, false);
	irq_status = adv7511_rd(sd, 0x96);
	/* clear detected interrupts */
	adv7511_wr(sd, 0x96, irq_status);

	v4l2_dbg(1, debug, sd, "%s: irq 0x%x\n", __func__, irq_status);

	if (irq_status & (MASK_ADV7511_HPD_INT | MASK_ADV7511_MSEN_INT))
		adv7511_check_monitor_present_status(sd);
	if (irq_status & MASK_ADV7511_EDID_RDY_INT)
		adv7511_check_edid_status(sd);

	/* enable interrupts */
	adv7511_set_isr(sd, true);

	if (handled)
		*handled = true;
	return 0;
}

static const struct v4l2_subdev_core_ops adv7511_core_ops = {
	.log_status = adv7511_log_status,
#ifdef CONFIG_VIDEO_ADV_DEBUG
	.g_register = adv7511_g_register,
	.s_register = adv7511_s_register,
#endif
	.s_power = adv7511_s_power,
	.interrupt_service_routine = adv7511_isr,
	.subscribe_event = v4l2_ctrl_subdev_subscribe_event,
	.unsubscribe_event = v4l2_event_subdev_unsubscribe,
};

/* ------------------------------ VIDEO OPS ------------------------------ */

/* Enable/disable adv7511 output */
static int adv7511_s_stream(struct v4l2_subdev *sd, int enable)
{
	struct adv7511_state *state = get_adv7511_state(sd);

	v4l2_dbg(1, debug, sd, "%s: %sable\n", __func__, (enable ? "en" : "dis"));
	adv7511_wr_and_or(sd, 0xa1, ~0x3c, (enable ? 0 : 0x3c));
	if (enable) {
		adv7511_check_monitor_present_status(sd);
	} else {
		adv7511_s_power(sd, 0);
		state->have_monitor = false;
	}
	return 0;
}

static int adv7511_s_dv_timings(struct v4l2_subdev *sd,
			       struct v4l2_dv_timings *timings)
{
	struct adv7511_state *state = get_adv7511_state(sd);

	v4l2_dbg(1, debug, sd, "%s:\n", __func__);

	/* quick sanity check */
	if (!v4l2_valid_dv_timings(timings, &adv7511_timings_cap, NULL, NULL))
		return -EINVAL;

	/* Fill the optional fields .standards and .flags in struct v4l2_dv_timings
	   if the format is one of the CEA or DMT timings. */
	v4l2_find_dv_timings_cap(timings, &adv7511_timings_cap, 0, NULL, NULL);

	timings->bt.flags &= ~V4L2_DV_FL_REDUCED_FPS;

	/* save timings */
	state->dv_timings = *timings;

	if (state->cfg.embedded_sync) {
		const struct v4l2_bt_timings *bt = &timings->bt;
		unsigned int vfrontporch;

		/* The hardware vsync generator has a off-by-one bug */
		vfrontporch = bt->vfrontporch + 1;

		adv7511_wr(sd, 0x30, (bt->hfrontporch >> 2) & 0xff);
		adv7511_wr(sd, 0x31, ((bt->hfrontporch & 3) << 6) |
			((bt->hsync >> 4) & 0x3f));
		adv7511_wr(sd, 0x32, ((bt->hsync & 0xf) << 4) |
			((vfrontporch >> 6) & 0xf));
		adv7511_wr(sd, 0x33, ((vfrontporch & 0x3f) << 2) |
			((bt->vsync >> 8) & 0x3));
		adv7511_wr(sd, 0x34, bt->vsync & 0xff);
	}

	/* update quantization range based on new dv_timings */
	adv7511_set_rgb_quantization_mode(sd, state->rgb_quantization_range_ctrl);

	/* update AVI infoframe */
	adv7511_set_IT_content_AVI_InfoFrame(sd);

	return 0;
}

static int adv7511_g_dv_timings(struct v4l2_subdev *sd,
				struct v4l2_dv_timings *timings)
{
	struct adv7511_state *state = get_adv7511_state(sd);

	v4l2_dbg(1, debug, sd, "%s:\n", __func__);

	if (!timings)
		return -EINVAL;

	*timings = state->dv_timings;

	return 0;
}

static int adv7511_enum_dv_timings(struct v4l2_subdev *sd,
				   struct v4l2_enum_dv_timings *timings)
{
	if (timings->pad != 0)
		return -EINVAL;

	return v4l2_enum_dv_timings_cap(timings, &adv7511_timings_cap, NULL, NULL);
}

static int adv7511_dv_timings_cap(struct v4l2_subdev *sd,
				  struct v4l2_dv_timings_cap *cap)
{
	if (cap->pad != 0)
		return -EINVAL;

	*cap = adv7511_timings_cap;
	return 0;
}

static const struct v4l2_subdev_video_ops adv7511_video_ops = {
	.s_stream = adv7511_s_stream,
	.s_dv_timings = adv7511_s_dv_timings,
	.g_dv_timings = adv7511_g_dv_timings,
};

/* ------------------------------ AUDIO OPS ------------------------------ */
static int adv7511_s_audio_stream(struct v4l2_subdev *sd, int enable)
{
	v4l2_dbg(1, debug, sd, "%s: %sable\n", __func__, (enable ? "en" : "dis"));

	if (enable)
		adv7511_wr_and_or(sd, 0x4b, 0x3f, 0x80);
	else
		adv7511_wr_and_or(sd, 0x4b, 0x3f, 0x40);

	return 0;
}

static int adv7511_s_clock_freq(struct v4l2_subdev *sd, u32 freq)
{
	u32 N;

	switch (freq) {
	case 32000:  N = 4096;  break;
	case 44100:  N = 6272;  break;
	case 48000:  N = 6144;  break;
	case 88200:  N = 12544; break;
	case 96000:  N = 12288; break;
	case 176400: N = 25088; break;
	case 192000: N = 24576; break;
	default:
		return -EINVAL;
	}

	/* Set N (used with CTS to regenerate the audio clock) */
	adv7511_wr(sd, 0x01, (N >> 16) & 0xf);
	adv7511_wr(sd, 0x02, (N >> 8) & 0xff);
	adv7511_wr(sd, 0x03, N & 0xff);

	return 0;
}

static int adv7511_s_i2s_clock_freq(struct v4l2_subdev *sd, u32 freq)
{
	u32 i2s_sf;

	switch (freq) {
	case 32000:  i2s_sf = 0x30; break;
	case 44100:  i2s_sf = 0x00; break;
	case 48000:  i2s_sf = 0x20; break;
	case 88200:  i2s_sf = 0x80; break;
	case 96000:  i2s_sf = 0xa0; break;
	case 176400: i2s_sf = 0xc0; break;
	case 192000: i2s_sf = 0xe0; break;
	default:
		return -EINVAL;
	}

	/* Set sampling frequency for I2S audio to 48 kHz */
	adv7511_wr_and_or(sd, 0x15, 0xf, i2s_sf);

	return 0;
}

static int adv7511_s_routing(struct v4l2_subdev *sd, u32 input, u32 output, u32 config)
{
	/* Only 2 channels in use for application */
	adv7511_wr_and_or(sd, 0x73, 0xf8, 0x1);
	/* Speaker mapping */
	adv7511_wr(sd, 0x76, 0x00);

	/* 16 bit audio word length */
	adv7511_wr_and_or(sd, 0x14, 0xf0, 0x02);

	return 0;
}

static const struct v4l2_subdev_audio_ops adv7511_audio_ops = {
	.s_stream = adv7511_s_audio_stream,
	.s_clock_freq = adv7511_s_clock_freq,
	.s_i2s_clock_freq = adv7511_s_i2s_clock_freq,
	.s_routing = adv7511_s_routing,
};

/* ---------------------------- PAD OPS ------------------------------------- */

static int adv7511_get_edid(struct v4l2_subdev *sd, struct v4l2_edid *edid)
{
	struct adv7511_state *state = get_adv7511_state(sd);

	memset(edid->reserved, 0, sizeof(edid->reserved));

	if (edid->pad != 0)
		return -EINVAL;

	if (edid->start_block == 0 && edid->blocks == 0) {
		edid->blocks = state->edid.segments * 2;
		return 0;
	}

	if (state->edid.segments == 0)
		return -ENODATA;

	if (edid->start_block >= state->edid.segments * 2)
		return -EINVAL;

	if (edid->start_block + edid->blocks > state->edid.segments * 2)
		edid->blocks = state->edid.segments * 2 - edid->start_block;

	memcpy(edid->edid, &state->edid.data[edid->start_block * 128],
			128 * edid->blocks);

	return 0;
}

static int adv7511_enum_mbus_code(struct v4l2_subdev *sd,
				  struct v4l2_subdev_pad_config *cfg,
				  struct v4l2_subdev_mbus_code_enum *code)
{
	if (code->pad != 0)
		return -EINVAL;

	switch (code->index) {
	case 0:
		code->code = MEDIA_BUS_FMT_RGB888_1X24;
		break;
	case 1:
		code->code = MEDIA_BUS_FMT_YUYV8_1X16;
		break;
	case 2:
		code->code = MEDIA_BUS_FMT_UYVY8_1X16;
		break;
	default:
		return -EINVAL;
	}
	return 0;
}

static void adv7511_fill_format(struct adv7511_state *state,
				struct v4l2_mbus_framefmt *format)
{
	memset(format, 0, sizeof(*format));

	format->width = state->dv_timings.bt.width;
	format->height = state->dv_timings.bt.height;
	format->field = V4L2_FIELD_NONE;
}

static int adv7511_get_fmt(struct v4l2_subdev *sd,
			   struct v4l2_subdev_pad_config *cfg,
			   struct v4l2_subdev_format *format)
{
	struct adv7511_state *state = get_adv7511_state(sd);

	if (format->pad != 0)
		return -EINVAL;

	adv7511_fill_format(state, &format->format);

	if (format->which == V4L2_SUBDEV_FORMAT_TRY) {
		struct v4l2_mbus_framefmt *fmt;

		fmt = v4l2_subdev_get_try_format(sd, cfg, format->pad);
		format->format.code = fmt->code;
		format->format.colorspace = fmt->colorspace;
		format->format.ycbcr_enc = fmt->ycbcr_enc;
		format->format.quantization = fmt->quantization;
		format->format.xfer_func = fmt->xfer_func;
	} else {
		format->format.code = state->fmt_code;
		format->format.colorspace = state->colorspace;
		format->format.ycbcr_enc = state->ycbcr_enc;
		format->format.quantization = state->quantization;
		format->format.xfer_func = state->xfer_func;
	}

	return 0;
}

static int adv7511_set_fmt(struct v4l2_subdev *sd,
			   struct v4l2_subdev_pad_config *cfg,
			   struct v4l2_subdev_format *format)
{
	struct adv7511_state *state = get_adv7511_state(sd);
	/*
	 * Bitfield namings come the CEA-861-F standard, table 8 "Auxiliary
	 * Video Information (AVI) InfoFrame Format"
	 *
	 * c = Colorimetry
	 * ec = Extended Colorimetry
	 * y = RGB or YCbCr
	 * q = RGB Quantization Range
	 * yq = YCC Quantization Range
	 */
	u8 c = HDMI_COLORIMETRY_NONE;
	u8 ec = HDMI_EXTENDED_COLORIMETRY_XV_YCC_601;
	u8 y = HDMI_COLORSPACE_RGB;
	u8 q = HDMI_QUANTIZATION_RANGE_DEFAULT;
	u8 yq = HDMI_YCC_QUANTIZATION_RANGE_LIMITED;

	if (format->pad != 0)
		return -EINVAL;
	switch (format->format.code) {
	case MEDIA_BUS_FMT_UYVY8_1X16:
	case MEDIA_BUS_FMT_YUYV8_1X16:
	case MEDIA_BUS_FMT_RGB888_1X24:
		break;
	default:
		return -EINVAL;
	}

	adv7511_fill_format(state, &format->format);
	if (format->which == V4L2_SUBDEV_FORMAT_TRY) {
		struct v4l2_mbus_framefmt *fmt;

		fmt = v4l2_subdev_get_try_format(sd, cfg, format->pad);
		fmt->code = format->format.code;
		fmt->colorspace = format->format.colorspace;
		fmt->ycbcr_enc = format->format.ycbcr_enc;
		fmt->quantization = format->format.quantization;
		fmt->xfer_func = format->format.xfer_func;
		return 0;
	}

	switch (format->format.code) {
	case MEDIA_BUS_FMT_UYVY8_1X16:
		adv7511_wr_and_or(sd, 0x15, 0xf0, 0x01);
		adv7511_wr_and_or(sd, 0x16, 0x03, 0xb8);
		y = HDMI_COLORSPACE_YUV422;
		break;
	case MEDIA_BUS_FMT_YUYV8_1X16:
		adv7511_wr_and_or(sd, 0x15, 0xf0, 0x01);
		adv7511_wr_and_or(sd, 0x16, 0x03, 0xbc);
		y = HDMI_COLORSPACE_YUV422;
		break;
	case MEDIA_BUS_FMT_RGB888_1X24:
	default:
		adv7511_wr_and_or(sd, 0x15, 0xf0, 0x00);
		adv7511_wr_and_or(sd, 0x16, 0x03, 0x00);
		break;
	}
	state->fmt_code = format->format.code;
	state->colorspace = format->format.colorspace;
	state->ycbcr_enc = format->format.ycbcr_enc;
	state->quantization = format->format.quantization;
	state->xfer_func = format->format.xfer_func;

	switch (format->format.colorspace) {
	case V4L2_COLORSPACE_ADOBERGB:
		c = HDMI_COLORIMETRY_EXTENDED;
		ec = y ? HDMI_EXTENDED_COLORIMETRY_ADOBE_YCC_601 :
			 HDMI_EXTENDED_COLORIMETRY_ADOBE_RGB;
		break;
	case V4L2_COLORSPACE_SMPTE170M:
		c = y ? HDMI_COLORIMETRY_ITU_601 : HDMI_COLORIMETRY_NONE;
		if (y && format->format.ycbcr_enc == V4L2_YCBCR_ENC_XV601) {
			c = HDMI_COLORIMETRY_EXTENDED;
			ec = HDMI_EXTENDED_COLORIMETRY_XV_YCC_601;
		}
		break;
	case V4L2_COLORSPACE_REC709:
		c = y ? HDMI_COLORIMETRY_ITU_709 : HDMI_COLORIMETRY_NONE;
		if (y && format->format.ycbcr_enc == V4L2_YCBCR_ENC_XV709) {
			c = HDMI_COLORIMETRY_EXTENDED;
			ec = HDMI_EXTENDED_COLORIMETRY_XV_YCC_709;
		}
		break;
	case V4L2_COLORSPACE_SRGB:
		c = y ? HDMI_COLORIMETRY_EXTENDED : HDMI_COLORIMETRY_NONE;
		ec = y ? HDMI_EXTENDED_COLORIMETRY_S_YCC_601 :
			 HDMI_EXTENDED_COLORIMETRY_XV_YCC_601;
		break;
	case V4L2_COLORSPACE_BT2020:
		c = HDMI_COLORIMETRY_EXTENDED;
		if (y && format->format.ycbcr_enc == V4L2_YCBCR_ENC_BT2020_CONST_LUM)
			ec = 5; /* Not yet available in hdmi.h */
		else
			ec = 6; /* Not yet available in hdmi.h */
		break;
	default:
		break;
	}

	/*
	 * CEA-861-F says that for RGB formats the YCC range must match the
	 * RGB range, although sources should ignore the YCC range.
	 *
	 * The RGB quantization range shouldn't be non-zero if the EDID doesn't
	 * have the Q bit set in the Video Capabilities Data Block, however this
	 * isn't checked at the moment. The assumption is that the application
	 * knows the EDID and can detect this.
	 *
	 * The same is true for the YCC quantization range: non-standard YCC
	 * quantization ranges should only be sent if the EDID has the YQ bit
	 * set in the Video Capabilities Data Block.
	 */
	switch (format->format.quantization) {
	case V4L2_QUANTIZATION_FULL_RANGE:
		q = y ? HDMI_QUANTIZATION_RANGE_DEFAULT :
			HDMI_QUANTIZATION_RANGE_FULL;
		yq = q ? q - 1 : HDMI_YCC_QUANTIZATION_RANGE_FULL;
		break;
	case V4L2_QUANTIZATION_LIM_RANGE:
		q = y ? HDMI_QUANTIZATION_RANGE_DEFAULT :
			HDMI_QUANTIZATION_RANGE_LIMITED;
		yq = q ? q - 1 : HDMI_YCC_QUANTIZATION_RANGE_LIMITED;
		break;
	}

	adv7511_wr_and_or(sd, 0x4a, 0xbf, 0);
	adv7511_wr_and_or(sd, 0x55, 0x9f, y << 5);
	adv7511_wr_and_or(sd, 0x56, 0x3f, c << 6);
	adv7511_wr_and_or(sd, 0x57, 0x83, (ec << 4) | (q << 2));
	adv7511_wr_and_or(sd, 0x59, 0x0f, yq << 4);
	adv7511_wr_and_or(sd, 0x4a, 0xff, 1);

	return 0;
}

static const struct v4l2_subdev_pad_ops adv7511_pad_ops = {
	.get_edid = adv7511_get_edid,
	.enum_mbus_code = adv7511_enum_mbus_code,
	.get_fmt = adv7511_get_fmt,
	.set_fmt = adv7511_set_fmt,
	.enum_dv_timings = adv7511_enum_dv_timings,
	.dv_timings_cap = adv7511_dv_timings_cap,
};

/* --------------------- SUBDEV OPS --------------------------------------- */

static const struct v4l2_subdev_ops adv7511_ops = {
	.core  = &adv7511_core_ops,
	.pad  = &adv7511_pad_ops,
	.video = &adv7511_video_ops,
	.audio = &adv7511_audio_ops,
};

/* ----------------------------------------------------------------------- */
static void adv7511_dbg_dump_edid(int lvl, int debug, struct v4l2_subdev *sd, int segment, u8 *buf)
{
	if (debug >= lvl) {
		int i, j;
		v4l2_dbg(lvl, debug, sd, "edid segment %d\n", segment);
		for (i = 0; i < 256; i += 16) {
			u8 b[128];
			u8 *bp = b;
			if (i == 128)
				v4l2_dbg(lvl, debug, sd, "\n");
			for (j = i; j < i + 16; j++) {
				sprintf(bp, "0x%02x, ", buf[j]);
				bp += 6;
			}
			bp[0] = '\0';
			v4l2_dbg(lvl, debug, sd, "%s\n", b);
		}
	}
}

static void adv7511_edid_handler(struct work_struct *work)
{
	struct delayed_work *dwork = to_delayed_work(work);
	struct adv7511_state *state = container_of(dwork, struct adv7511_state, edid_handler);
	struct v4l2_subdev *sd = &state->sd;
	struct adv7511_edid_detect ed;

	v4l2_dbg(1, debug, sd, "%s:\n", __func__);

	if (adv7511_check_edid_status(sd)) {
		/* Return if we received the EDID. */
		return;
	}

	if (adv7511_have_hotplug(sd)) {
		/* We must retry reading the EDID several times, it is possible
		 * that initially the EDID couldn't be read due to i2c errors
		 * (DVI connectors are particularly prone to this problem). */
		if (state->edid.read_retries) {
			state->edid.read_retries--;
			v4l2_dbg(1, debug, sd, "%s: edid read failed\n", __func__);
			state->have_monitor = false;
			adv7511_s_power(sd, false);
			adv7511_s_power(sd, true);
			queue_delayed_work(state->work_queue, &state->edid_handler, EDID_DELAY);
			return;
		}
	}

	/* We failed to read the EDID, so send an event for this. */
	ed.present = false;
	ed.segment = adv7511_rd(sd, 0xc4);
	v4l2_subdev_notify(sd, ADV7511_EDID_DETECT, (void *)&ed);
	v4l2_dbg(1, debug, sd, "%s: no edid found\n", __func__);
}

static void adv7511_audio_setup(struct v4l2_subdev *sd)
{
	v4l2_dbg(1, debug, sd, "%s\n", __func__);

	adv7511_s_i2s_clock_freq(sd, 48000);
	adv7511_s_clock_freq(sd, 48000);
	adv7511_s_routing(sd, 0, 0, 0);
}

static void adv7511_set_ofdt_config(struct v4l2_subdev *sd)
{
	struct adv7511_state *state = get_adv7511_state(sd);
	struct adv7511_config *config = &state->cfg;
	uint8_t val_mask, val;
	v4l2_dbg(1, debug, sd, "%s\n", __func__);

	/* Input format */
	val_mask = 0;
	switch (config->in_params.input_id) {
	default:
	case 0:
		val = 0x00;
		break;
	case 1:
		val = 0x01;
		break;
	case 2:
		val = 0x02;
		config->embedded_sync = true;
		break;
	case 3:
		val = 0x03;
		break;
	case 4:
		val = 0x04;
		config->embedded_sync = true;
		break;
	case 5:
		val = 0x05;
		break;
	case 6:
		val = 0x06;
		break;
	case 7:
		val = 0x07;
		break;
	case 8:
		val = 0x08;
		config->embedded_sync = true;
		break;
	}
	val_mask |= val;
	adv7511_wr(sd, 0x15, val_mask);

	/* Output format */
	val_mask = 0;
	switch (config->out_params.output_color_space) {
	default:
	case 0:
		val = 0x00;
		break;
	case 1:
		val = 0x01;
		break;
	}
	val_mask |= (val << 0);
	switch (config->in_params.input_style) {
	case 1:
		val = 0x02;
		break;
	case 2:
		val = 0x01;
		break;
	case 3:
		val = 0x03;
		break;
	default:
		val = 0x00;
		break;
	}
	val_mask |= (val << 2);
	switch (config->in_params.input_color_depth) {
	case 8:
		val = 0x03;
		break;
	case 10:
		val = 0x01;
		break;
	case 12:
		val = 0x02;
		break;
	default:
		val = 0x00;
		break;
	}
	val_mask |= (val << 4);
	switch (config->out_params.output_format) {
	default:
	case 0:
		val = 0x00;
		break;
	case 1:
		val = 0x01;
		break;
	}
	val_mask |= (val << 7);
	adv7511_wr(sd, 0x16, val_mask);

	/* H, V sync polarity, interpolation style */
	val_mask = 0;
	switch (config->out_params.up_conversion) {
	default:
	case 0:
		val = 0x00;
		break;
	case 1:
		val = 0x01;
		break;
	}
	val_mask |= (val << 2);
	switch (config->in_params.hsync_polarity) {
	default:
	case 0:
		val = 0x00;
		break;
	case 1:
		val = 0x01;
		break;
	}
	val_mask |= (val << 5);
	switch (config->in_params.vsync_polarity) {
	default:
	case 0:
		val = 0x00;
		break;
	case 1:
		val = 0x01;
		break;
	}
	val_mask |= (val << 6);
	adv7511_wr(sd, 0x17, val_mask);

	/* CSC mode, CSC coefficients */
	if (config->out_params.csc_enable) {
		switch (config->out_params.csc_scaling_factor) {
		case 1:
			val = 0x00;
			break;
		case 2:
			val = 0x01;
			break;
		case 4:
		default:
			val = 0x02;
			break;
		}
		adv7511_csc_conversion_mode(sd, val);
		adv7511_csc_coeff(sd,
				  config->out_params.csc_coeff.a1,
				  config->out_params.csc_coeff.a2,
				  config->out_params.csc_coeff.a3,
				  config->out_params.csc_coeff.a4,
				  config->out_params.csc_coeff.b1,
				  config->out_params.csc_coeff.b2,
				  config->out_params.csc_coeff.b3,
				  config->out_params.csc_coeff.b4,
				  config->out_params.csc_coeff.c1,
				  config->out_params.csc_coeff.c2,
				  config->out_params.csc_coeff.c3,
				  config->out_params.csc_coeff.c4);
		/* enable CSC */
		adv7511_wr_and_or(sd, 0x18, 0x7f, 0x80);
		/* AVI infoframe: Limited range RGB (16-235) */
		adv7511_wr_and_or(sd, 0x57, 0xf3, 0x04);
	}

	/* AVI Info, Audio Info */
	adv7511_wr_and_or(sd, 0x44, 0xe7, 0x10);

	/* Video input justification */
	val_mask = 0;
	switch (config->in_params.bit_justification) {
	default:
	case 0:
		val = 0x00;
		break;
	case 1:
		val = 0x01;
		break;
	case 2:
		val = 0x02;
		break;
	}
	val_mask |= (val << 3);
	adv7511_wr(sd, 0x48, val_mask);

	/* Output format */
	val_mask = 0x00;
	if (config->out_params.output_format == 1) {
		if (config->out_params.output_color_space == 0)
			val_mask = 0x02;
		else if (config->out_params.output_format == 1)
			val_mask = 0x01;
	}
	val_mask <<= 5;
	adv7511_wr(sd, 0x55, val_mask);

	/* Picture format aspect ratio */
	adv7511_wr(sd, 0x56, 0x28);

	/* HDCP, Frame encryption, HDMI/DVI */
	val_mask = 0x04;
	if (config->out_params.hdmi_mode)
		val_mask |= 0x02;
	adv7511_wr(sd, 0xaf, val_mask);

	/* Capture for input video clock */
	val_mask = 0;
	switch (config->in_params.clock_delay) {
	default:
	case 0:
		val = 0x00;
		break;
	case 1:
		val = 0x01;
		break;
	case 2:
		val = 0x02;
		break;
	case 3:
		val = 0x03;
		break;
	case 4:
		val = 0x04;
		break;
	case 5:
		val = 0x05;
		break;
	case 6:
		val = 0x06;
		break;
	case 7:
		val = 0x07;
		break;
	}
	val_mask |= (val << 5);
	adv7511_wr_and_or(sd, 0xba, 0x1f, val_mask);
}

/* Configure hdmi transmitter. */
static void adv7511_setup(struct v4l2_subdev *sd)
{
	struct adv7511_state *state = get_adv7511_state(sd);
	v4l2_dbg(1, debug, sd, "%s\n", __func__);

	if (!state->cfg.loaded) {
		/* Input format: RGB 4:4:4 */
		adv7511_wr_and_or(sd, 0x15, 0xf0, 0x0);
		/* Output format: RGB 4:4:4 */
		adv7511_wr_and_or(sd, 0x16, 0x7f, 0x0);
		/* 1st order interpolation 4:2:2 -> 4:4:4 up conversion, Aspect ratio: 16:9 */
		adv7511_wr_and_or(sd, 0x17, 0xf9, 0x06);
		/* Disable pixel repetition */
		adv7511_wr_and_or(sd, 0x3b, 0x9f, 0x0);
		/* Disable CSC */
		adv7511_wr_and_or(sd, 0x18, 0x7f, 0x0);
		/* Output format: RGB 4:4:4, Active Format Information is valid,
		* underscanned */
		adv7511_wr_and_or(sd, 0x55, 0x9c, 0x12);
		/* AVI Info frame packet enable, Audio Info frame disable */
		adv7511_wr_and_or(sd, 0x44, 0xe7, 0x10);
		/* Colorimetry, Active format aspect ratio: same as picure. */
		adv7511_wr(sd, 0x56, 0xa8);
		/* No encryption */
		adv7511_wr_and_or(sd, 0xaf, 0xed, 0x0);

		/* Positive clk edge capture for input video clock */
		adv7511_wr_and_or(sd, 0xba, 0x1f, 0x60);
	} else {
		adv7511_set_ofdt_config(sd);
	}

	adv7511_audio_setup(sd);

	v4l2_ctrl_handler_setup(&state->hdl);
}

static void adv7511_notify_monitor_detect(struct v4l2_subdev *sd)
{
	struct adv7511_monitor_detect mdt;
	struct adv7511_state *state = get_adv7511_state(sd);

	mdt.present = state->have_monitor;
	v4l2_subdev_notify(sd, ADV7511_MONITOR_DETECT, (void *)&mdt);
}

static void adv7511_check_monitor_present_status(struct v4l2_subdev *sd)
{
	struct adv7511_state *state = get_adv7511_state(sd);
	/* read hotplug and rx-sense state */
	u8 status = adv7511_rd(sd, 0x42);

	v4l2_dbg(1, debug, sd, "%s: status: 0x%x%s%s\n",
			 __func__,
			 status,
			 status & MASK_ADV7511_HPD_DETECT ? ", hotplug" : "",
			 status & MASK_ADV7511_MSEN_DETECT ? ", rx-sense" : "");

	/* update read only ctrls */
	v4l2_ctrl_s_ctrl(state->hotplug_ctrl, adv7511_have_hotplug(sd) ? 0x1 : 0x0);
	v4l2_ctrl_s_ctrl(state->rx_sense_ctrl, adv7511_have_rx_sense(sd) ? 0x1 : 0x0);
	v4l2_ctrl_s_ctrl(state->have_edid0_ctrl, state->edid.segments ? 0x1 : 0x0);

	if ((status & MASK_ADV7511_HPD_DETECT) && ((status & MASK_ADV7511_MSEN_DETECT) || state->edid.segments)) {
		v4l2_dbg(1, debug, sd, "%s: hotplug and (rx-sense or edid)\n", __func__);
		if (!state->have_monitor) {
			v4l2_dbg(1, debug, sd, "%s: monitor detected\n", __func__);
			state->have_monitor = true;
			adv7511_set_isr(sd, true);
			if (!adv7511_s_power(sd, true)) {
				v4l2_dbg(1, debug, sd, "%s: monitor detected, powerup failed\n", __func__);
				return;
			}
			adv7511_setup(sd);
			adv7511_notify_monitor_detect(sd);
			state->edid.read_retries = EDID_MAX_RETRIES;
			queue_delayed_work(state->work_queue, &state->edid_handler, EDID_DELAY);
		}
	} else if (status & MASK_ADV7511_HPD_DETECT) {
		v4l2_dbg(1, debug, sd, "%s: hotplug detected\n", __func__);
		state->edid.read_retries = EDID_MAX_RETRIES;
		queue_delayed_work(state->work_queue, &state->edid_handler, EDID_DELAY);
	} else if (!(status & MASK_ADV7511_HPD_DETECT)) {
		v4l2_dbg(1, debug, sd, "%s: hotplug not detected\n", __func__);
		if (state->have_monitor) {
			v4l2_dbg(1, debug, sd, "%s: monitor not detected\n", __func__);
			state->have_monitor = false;
			adv7511_notify_monitor_detect(sd);
		}
		adv7511_s_power(sd, false);
		memset(&state->edid, 0, sizeof(struct adv7511_state_edid));
	}
}

static bool edid_block_verify_crc(u8 *edid_block)
{
	u8 sum = 0;
	int i;

	for (i = 0; i < 128; i++)
		sum += edid_block[i];
	return sum == 0;
}

static bool edid_verify_crc(struct v4l2_subdev *sd, u32 segment)
{
	struct adv7511_state *state = get_adv7511_state(sd);
	u32 blocks = state->edid.blocks;
	u8 *data = state->edid.data;

	if (!edid_block_verify_crc(&data[segment * 256]))
		return false;
	if ((segment + 1) * 2 <= blocks)
		return edid_block_verify_crc(&data[segment * 256 + 128]);
	return true;
}

static bool edid_verify_header(struct v4l2_subdev *sd, u32 segment)
{
	static const u8 hdmi_header[] = {
		0x00, 0xff, 0xff, 0xff, 0xff, 0xff, 0xff, 0x00
	};
	struct adv7511_state *state = get_adv7511_state(sd);
	u8 *data = state->edid.data;

	if (segment != 0)
		return true;
	return !memcmp(data, hdmi_header, sizeof(hdmi_header));
}

static bool adv7511_check_edid_status(struct v4l2_subdev *sd)
{
	struct adv7511_state *state = get_adv7511_state(sd);
	u8 edidRdy = adv7511_rd(sd, 0xc5);

	v4l2_dbg(1, debug, sd, "%s: edid ready (retries: %d)\n",
			 __func__, EDID_MAX_RETRIES - state->edid.read_retries);

	if (state->edid.complete)
		return true;

	if (edidRdy & MASK_ADV7511_EDID_RDY) {
		int segment = adv7511_rd(sd, 0xc4);
		struct adv7511_edid_detect ed;

		if (segment >= EDID_MAX_SEGM) {
			v4l2_err(sd, "edid segment number too big\n");
			return false;
		}
		v4l2_dbg(1, debug, sd, "%s: got segment %d\n", __func__, segment);
		adv7511_edid_rd(sd, 256, &state->edid.data[segment * 256]);
		adv7511_dbg_dump_edid(2, debug, sd, segment, &state->edid.data[segment * 256]);
		if (segment == 0) {
			state->edid.blocks = state->edid.data[0x7e] + 1;
			v4l2_dbg(1, debug, sd, "%s: %d blocks in total\n", __func__, state->edid.blocks);
		}
		if (!edid_verify_crc(sd, segment) ||
		    !edid_verify_header(sd, segment)) {
			/* edid crc error, force reread of edid segment */
			v4l2_err(sd, "%s: edid crc or header error\n", __func__);
			state->have_monitor = false;
			adv7511_s_power(sd, false);
			adv7511_s_power(sd, true);
			return false;
		}
		/* one more segment read ok */
		state->edid.segments = segment + 1;
		if (((state->edid.data[0x7e] >> 1) + 1) > state->edid.segments) {
			/* Request next EDID segment */
			v4l2_dbg(1, debug, sd, "%s: request segment %d\n", __func__, state->edid.segments);
			adv7511_wr(sd, 0xc9, 0xf);
			adv7511_wr(sd, 0xc4, state->edid.segments);
			state->edid.read_retries = EDID_MAX_RETRIES;
			queue_delayed_work(state->work_queue, &state->edid_handler, EDID_DELAY);
			return false;
		}

		v4l2_dbg(1, debug, sd, "%s: edid complete with %d segment(s)\n", __func__, state->edid.segments);
		state->edid.complete = true;

		/* report when we have all segments
		   but report only for segment 0
		 */
		ed.present = true;
		ed.segment = 0;
		state->edid_detect_counter++;
		v4l2_ctrl_s_ctrl(state->have_edid0_ctrl, state->edid.segments ? 0x1 : 0x0);
		v4l2_subdev_notify(sd, ADV7511_EDID_DETECT, (void *)&ed);
		return ed.present;
	}

	return false;
}

/* ----------------------------------------------------------------------- */
/* Setup ADV7511 */
static void adv7511_init_setup(struct v4l2_subdev *sd)
{
	struct adv7511_state *state = get_adv7511_state(sd);
	struct adv7511_state_edid *edid = &state->edid;

	v4l2_dbg(1, debug, sd, "%s\n", __func__);

	/* clear all interrupts */
	adv7511_wr(sd, 0x96, 0xff);
	/*
	 * Stop HPD from resetting a lot of registers.
	 * It might leave the chip in a partly un-initialized state,
	 * in particular with regards to hotplug bounces.
	 */
	adv7511_wr_and_or(sd, 0xd6, 0x3f, 0xc0);
	memset(edid, 0, sizeof(struct adv7511_state_edid));
	state->have_monitor = false;
	adv7511_set_isr(sd, false);
	adv7511_s_stream(sd, false);
	adv7511_s_audio_stream(sd, false);
}


static void adv7511_get_ofdt_config(struct i2c_client *client,
	struct adv7511_state *state)
{
	struct device_node *dn = client->dev.of_node;
	struct device_node *np;
	struct adv7511_config *config = &state->cfg;
	u32 const *prop;
	int size;
	bool vin_loaded, vout_loaded;

	vin_loaded = vout_loaded = false;

	prop = of_get_property(dn, "edid-addr", &size);
	if (prop)
		state->pdata.i2c_edid = (uint8_t)be32_to_cpup(prop);

	np = of_find_node_by_name(dn, "video-input");
	if (np) {
		prop = of_get_property(np, "input-id", &size);
		if (prop)
			config->in_params.input_id =
				(uint8_t)be32_to_cpup(prop);
		prop = of_get_property(np, "input-style", &size);
		if (prop)
			config->in_params.input_style =
				(uint8_t)be32_to_cpup(prop);
		prop = of_get_property(np, "input-color-depth", &size);
		if (prop)
			config->in_params.input_color_depth =
				(uint8_t)be32_to_cpup(prop);
		prop = of_get_property(np, "bit-justification", &size);
		if (prop)
			config->in_params.bit_justification =
				(uint8_t)be32_to_cpup(prop);
		prop = of_get_property(np, "hsync-polarity", &size);
		if (prop)
			config->in_params.hsync_polarity =
				(uint8_t)be32_to_cpup(prop);
		prop = of_get_property(np, "vsync-polarity", &size);
		if (prop)
			config->in_params.vsync_polarity =
				(uint8_t)be32_to_cpup(prop);
		prop = of_get_property(np, "clock-delay", &size);
		if (prop)
			config->in_params.clock_delay =
				(uint8_t)be32_to_cpup(prop);
		vin_loaded = true;
	} else {
		pr_info("No video input configuration, using device default\n");
	}

	np = of_find_node_by_name(dn, "video-output");
	if (np) {
		prop = of_get_property(np, "hdmi-mode", &size);
		if (prop) {
			if (be32_to_cpup(prop) == 1)
				config->out_params.hdmi_mode = true;
		}
		prop = of_get_property(np, "output-format", &size);
		if (prop)
			config->out_params.output_format =
				(uint8_t)be32_to_cpup(prop);
		prop = of_get_property(np, "output-color-space", &size);
		if (prop)
			config->out_params.output_color_space =
				(uint8_t)be32_to_cpup(prop);
		prop = of_get_property(np, "up-conversion", &size);
		if (prop)
			config->out_params.up_conversion =
				(uint8_t)be32_to_cpup(prop);
		prop = of_get_property(np, "csc-enable", &size);
		if (prop)
			config->out_params.csc_enable =
				(uint8_t)be32_to_cpup(prop);
		if (config->out_params.csc_enable) {
			prop = of_get_property(np, "csc-scaling-factor", &size);
			if (prop) {
				config->out_params.csc_scaling_factor =
					(uint8_t)be32_to_cpup(prop);
			}
			np = of_find_node_by_name(dn, "csc-coefficients");
			if (np) {
				prop = of_get_property(np, "a1", &size);
				if (prop) {
					config->out_params.csc_coeff.a1 =
						(uint16_t)be32_to_cpup(prop);
				}
				prop = of_get_property(np, "a2", &size);
				if (prop) {
					config->out_params.csc_coeff.a2 =
						(uint16_t)be32_to_cpup(prop);
				}
				prop = of_get_property(np, "a3", &size);
				if (prop) {
					config->out_params.csc_coeff.a3 =
						(uint16_t)be32_to_cpup(prop);
				}
				prop = of_get_property(np, "a4", &size);
				if (prop) {
					config->out_params.csc_coeff.a4 =
						(uint16_t)be32_to_cpup(prop);
				}
				prop = of_get_property(np, "b1", &size);
				if (prop) {
					config->out_params.csc_coeff.b1 =
						(uint16_t)be32_to_cpup(prop);
				}
				prop = of_get_property(np, "b2", &size);
				if (prop) {
					config->out_params.csc_coeff.b2 =
						(uint16_t)be32_to_cpup(prop);
				}
				prop = of_get_property(np, "b3", &size);
				if (prop) {
					config->out_params.csc_coeff.b3 =
						(uint16_t)be32_to_cpup(prop);
				}
				prop = of_get_property(np, "b4", &size);
				if (prop) {
					config->out_params.csc_coeff.b4 =
						(uint16_t)be32_to_cpup(prop);
				}
				prop = of_get_property(np, "c1", &size);
				if (prop) {
					config->out_params.csc_coeff.c1 =
						(uint16_t)be32_to_cpup(prop);
				}
				prop = of_get_property(np, "c2", &size);
				if (prop) {
					config->out_params.csc_coeff.c2 =
						(uint16_t)be32_to_cpup(prop);
				}
				prop = of_get_property(np, "c3", &size);
				if (prop) {
					config->out_params.csc_coeff.c3 =
						(uint16_t)be32_to_cpup(prop);
				}
				prop = of_get_property(np, "c4", &size);
				if (prop) {
					config->out_params.csc_coeff.c4 =
						(uint16_t)be32_to_cpup(prop);
				}
			} else {
				pr_info("No CSC coefficients, using default\n");
			}
		}
		vout_loaded = true;
	} else {
		pr_info("No video output configuration, using device default\n");
	}

	if (vin_loaded && vout_loaded)
		config->loaded = true;
}

struct v4l2_subdev *adv7511_subdev(struct v4l2_subdev *sd)
{
	static struct v4l2_subdev *subdev;

	if (sd)
		subdev = sd;

	return subdev;
}
EXPORT_SYMBOL(adv7511_subdev);

static int adv7511_probe(struct i2c_client *client, const struct i2c_device_id *id)
{
	struct adv7511_state *state;
	struct adv7511_platform_data *pdata = client->dev.platform_data;
	struct v4l2_ctrl_handler *hdl;
	struct v4l2_subdev *sd;
	u8 chip_id[2];
	int err = -EIO;

	/* Check if the adapter supports the needed features */
	if (!i2c_check_functionality(client->adapter, I2C_FUNC_SMBUS_BYTE_DATA))
		return -EIO;

	state = devm_kzalloc(&client->dev, sizeof(struct adv7511_state), GFP_KERNEL);
	if (!state)
		return -ENOMEM;

	state->pd_gpio = devm_gpiod_get_optional(&client->dev, "powerdown", GPIOD_OUT_LOW);
	if (IS_ERR(state->pd_gpio)) {
		return PTR_ERR(state->pd_gpio);
	}

	if (client->dev.of_node) {
		adv7511_get_ofdt_config(client, state);
	} else {
		/* Platform data */
		if (!pdata) {
			v4l_err(client, "No platform data!\n");
			return -ENODEV;
		}
		memcpy(&state->pdata, pdata, sizeof(state->pdata));
	}

	state->fmt_code = MEDIA_BUS_FMT_RGB888_1X24;
	state->colorspace = V4L2_COLORSPACE_SRGB;

	sd = &state->sd;

	v4l2_dbg(1, debug, sd, "detecting adv7511 client on address 0x%x\n",
			 client->addr << 1);

	v4l2_i2c_subdev_init(sd, client, &adv7511_ops);
	sd->flags |= V4L2_SUBDEV_FL_HAS_DEVNODE;
	sd->flags |= V4L2_SUBDEV_FL_HAS_EVENTS;
	adv7511_subdev(sd);
	hdl = &state->hdl;
	v4l2_ctrl_handler_init(hdl, 10);
	/* add in ascending ID order */
	state->hdmi_mode_ctrl = v4l2_ctrl_new_std_menu(hdl, &adv7511_ctrl_ops,
			V4L2_CID_DV_TX_MODE, V4L2_DV_TX_MODE_HDMI,
			0, V4L2_DV_TX_MODE_DVI_D);
	state->hotplug_ctrl = v4l2_ctrl_new_std(hdl, NULL,
			V4L2_CID_DV_TX_HOTPLUG, 0, 1, 0, 0);
	state->rx_sense_ctrl = v4l2_ctrl_new_std(hdl, NULL,
			V4L2_CID_DV_TX_RXSENSE, 0, 1, 0, 0);
	state->have_edid0_ctrl = v4l2_ctrl_new_std(hdl, NULL,
			V4L2_CID_DV_TX_EDID_PRESENT, 0, 1, 0, 0);
	state->rgb_quantization_range_ctrl =
		v4l2_ctrl_new_std_menu(hdl, &adv7511_ctrl_ops,
			V4L2_CID_DV_TX_RGB_RANGE, V4L2_DV_RGB_RANGE_FULL,
			0, V4L2_DV_RGB_RANGE_AUTO);
	sd->ctrl_handler = hdl;
	if (hdl->error) {
		err = hdl->error;
		goto err_hdl;
	}
	state->hdmi_mode_ctrl->is_private = true;
	state->hotplug_ctrl->is_private = true;
	state->rx_sense_ctrl->is_private = true;
	state->have_edid0_ctrl->is_private = true;
	state->rgb_quantization_range_ctrl->is_private = true;

	state->pad.flags = MEDIA_PAD_FL_SINK;
	err = media_entity_init(&sd->entity, 1, &state->pad, 0);
	if (err)
		goto err_hdl;

	/* EDID and CEC i2c addr */
	state->i2c_edid_addr = state->pdata.i2c_edid << 1;
	state->i2c_cec_addr = state->pdata.i2c_cec << 1;
	state->i2c_pktmem_addr = state->pdata.i2c_pktmem << 1;

	state->chip_revision = adv7511_rd(sd, 0x0);
	chip_id[0] = adv7511_rd(sd, 0xf5);
	chip_id[1] = adv7511_rd(sd, 0xf6);
	if (chip_id[0] != 0x75 || chip_id[1] != 0x11) {
		v4l2_err(sd, "chip_id != 0x7511, read 0x%02x%02x\n", chip_id[0], chip_id[1]);
		err = -EIO;
		goto err_entity;
	}

	state->i2c_edid = i2c_new_dummy(client->adapter, state->i2c_edid_addr >> 1);
	if (state->i2c_edid == NULL) {
		v4l2_err(sd, "failed to register edid i2c client\n");
		err = -ENOMEM;
		goto err_entity;
	}

	state->i2c_pktmem = i2c_new_dummy(client->adapter, state->i2c_pktmem_addr >> 1);
	if (state->i2c_pktmem == NULL) {
		v4l2_err(sd, "failed to register pktmem i2c client\n");
		err = -ENOMEM;
		goto err_unreg_edid;
	}

	adv7511_wr(sd, 0xe2, 0x01); /* power down cec section */
	state->work_queue = create_singlethread_workqueue(sd->name);
	if (state->work_queue == NULL) {
		v4l2_err(sd, "could not create workqueue\n");
		err = -ENOMEM;
		goto err_unreg_pktmem;
	}

	INIT_DELAYED_WORK(&state->edid_handler, adv7511_edid_handler);

#ifndef XYLON_LOGICVC_INTG
	adv7511_init_setup(sd);
#endif
	adv7511_set_isr(sd, true);
#ifndef XYLON_LOGICVC_INTG
	adv7511_check_monitor_present_status(sd);
#endif
	v4l2_info(sd, "%s found @ 0x%x (%s)\n", client->name,
			  client->addr << 1, client->adapter->name);

	err = v4l2_async_register_subdev(sd);
	if (err)
		goto err_unreg_cec;

	return 0;

err_unreg_pktmem:
	i2c_unregister_device(state->i2c_pktmem);
err_unreg_edid:
	i2c_unregister_device(state->i2c_edid);
err_entity:
	media_entity_cleanup(&sd->entity);
err_hdl:
	v4l2_ctrl_handler_free(&state->hdl);
	return err;
}

/* ----------------------------------------------------------------------- */

static int adv7511_remove(struct i2c_client *client)
{
	struct v4l2_subdev *sd = i2c_get_clientdata(client);
	struct adv7511_state *state = get_adv7511_state(sd);

	state->chip_revision = -1;

	v4l2_dbg(1, debug, sd, "%s removed @ 0x%x (%s)\n", client->name,
		 client->addr << 1, client->adapter->name);

	adv7511_init_setup(sd);
	cancel_delayed_work(&state->edid_handler);
	i2c_unregister_device(state->i2c_edid);
	i2c_unregister_device(state->i2c_pktmem);
	destroy_workqueue(state->work_queue);
	v4l2_async_unregister_subdev(sd);
	v4l2_device_unregister_subdev(sd);
	media_entity_cleanup(&sd->entity);
	v4l2_ctrl_handler_free(sd->ctrl_handler);
	return 0;
}

/* ----------------------------------------------------------------------- */

static struct i2c_device_id adv7511_id[] = {
	{ "adv7511-media", 0 },
	{ }
};
MODULE_DEVICE_TABLE(i2c, adv7511_id);

static struct i2c_driver adv7511_driver = {
	.driver = {
<<<<<<< HEAD
		.owner = THIS_MODULE,
		.name = "adv7511-media",
=======
		.name = "adv7511",
>>>>>>> 5c4698ac
	},
	.probe = adv7511_probe,
	.remove = adv7511_remove,
	.id_table = adv7511_id,
};

module_i2c_driver(adv7511_driver);<|MERGE_RESOLUTION|>--- conflicted
+++ resolved
@@ -2028,7 +2028,7 @@
 
 	err = v4l2_async_register_subdev(sd);
 	if (err)
-		goto err_unreg_cec;
+		goto err_unreg_pktmem;
 
 	return 0;
 
@@ -2077,12 +2077,7 @@
 
 static struct i2c_driver adv7511_driver = {
 	.driver = {
-<<<<<<< HEAD
-		.owner = THIS_MODULE,
 		.name = "adv7511-media",
-=======
-		.name = "adv7511",
->>>>>>> 5c4698ac
 	},
 	.probe = adv7511_probe,
 	.remove = adv7511_remove,
