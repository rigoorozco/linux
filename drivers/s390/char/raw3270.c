/*
 * IBM/3270 Driver - core functions.
 *
 * Author(s):
 *   Original 3270 Code for 2.4 written by Richard Hitt (UTS Global)
 *   Rewritten for 2.5 by Martin Schwidefsky <schwidefsky@de.ibm.com>
 *     Copyright IBM Corp. 2003, 2009
 */

#include <linux/module.h>
#include <linux/err.h>
#include <linux/init.h>
#include <linux/interrupt.h>
#include <linux/list.h>
#include <linux/slab.h>
#include <linux/types.h>
#include <linux/wait.h>

#include <asm/ccwdev.h>
#include <asm/cio.h>
#include <asm/ebcdic.h>
#include <asm/diag.h>

#include "raw3270.h"

#include <linux/major.h>
#include <linux/kdev_t.h>
#include <linux/device.h>
#include <linux/mutex.h>

struct class *class3270;

/* The main 3270 data structure. */
struct raw3270 {
	struct list_head list;
	struct ccw_device *cdev;
	int minor;

	short model, rows, cols;
	unsigned int state;
	unsigned long flags;

	struct list_head req_queue;	/* Request queue. */
	struct list_head view_list;	/* List of available views. */
	struct raw3270_view *view;	/* Active view. */

	struct timer_list timer;	/* Device timer. */

	unsigned char *ascebc;		/* ascii -> ebcdic table */

	struct raw3270_view init_view;
	struct raw3270_request init_reset;
	struct raw3270_request init_readpart;
	struct raw3270_request init_readmod;
	unsigned char init_data[256];
};

/* raw3270->state */
#define RAW3270_STATE_INIT	0	/* Initial state */
#define RAW3270_STATE_RESET	1	/* Reset command is pending */
#define RAW3270_STATE_W4ATTN	2	/* Wait for attention interrupt */
#define RAW3270_STATE_READMOD	3	/* Read partition is pending */
#define RAW3270_STATE_READY	4	/* Device is usable by views */

/* raw3270->flags */
#define RAW3270_FLAGS_14BITADDR	0	/* 14-bit buffer addresses */
#define RAW3270_FLAGS_BUSY	1	/* Device busy, leave it alone */
#define RAW3270_FLAGS_CONSOLE	2	/* Device is the console. */
#define RAW3270_FLAGS_FROZEN	3	/* set if 3270 is frozen for suspend */

/* Semaphore to protect global data of raw3270 (devices, views, etc). */
static DEFINE_MUTEX(raw3270_mutex);

/* List of 3270 devices. */
static LIST_HEAD(raw3270_devices);

/*
 * Flag to indicate if the driver has been registered. Some operations
 * like waiting for the end of i/o need to be done differently as long
 * as the kernel is still starting up (console support).
 */
static int raw3270_registered;

/* Module parameters */
static bool tubxcorrect = 0;
module_param(tubxcorrect, bool, 0);

/*
 * Wait queue for device init/delete, view delete.
 */
DECLARE_WAIT_QUEUE_HEAD(raw3270_wait_queue);

/*
 * Encode array for 12 bit 3270 addresses.
 */
static unsigned char raw3270_ebcgraf[64] =	{
	0x40, 0xc1, 0xc2, 0xc3, 0xc4, 0xc5, 0xc6, 0xc7,
	0xc8, 0xc9, 0x4a, 0x4b, 0x4c, 0x4d, 0x4e, 0x4f,
	0x50, 0xd1, 0xd2, 0xd3, 0xd4, 0xd5, 0xd6, 0xd7,
	0xd8, 0xd9, 0x5a, 0x5b, 0x5c, 0x5d, 0x5e, 0x5f,
	0x60, 0x61, 0xe2, 0xe3, 0xe4, 0xe5, 0xe6, 0xe7,
	0xe8, 0xe9, 0x6a, 0x6b, 0x6c, 0x6d, 0x6e, 0x6f,
	0xf0, 0xf1, 0xf2, 0xf3, 0xf4, 0xf5, 0xf6, 0xf7,
	0xf8, 0xf9, 0x7a, 0x7b, 0x7c, 0x7d, 0x7e, 0x7f
};

static inline int raw3270_state_ready(struct raw3270 *rp)
{
	return rp->state == RAW3270_STATE_READY;
}

static inline int raw3270_state_final(struct raw3270 *rp)
{
	return rp->state == RAW3270_STATE_INIT ||
		rp->state == RAW3270_STATE_READY;
}

void
raw3270_buffer_address(struct raw3270 *rp, char *cp, unsigned short addr)
{
	if (test_bit(RAW3270_FLAGS_14BITADDR, &rp->flags)) {
		cp[0] = (addr >> 8) & 0x3f;
		cp[1] = addr & 0xff;
	} else {
		cp[0] = raw3270_ebcgraf[(addr >> 6) & 0x3f];
		cp[1] = raw3270_ebcgraf[addr & 0x3f];
	}
}

/*
 * Allocate a new 3270 ccw request
 */
struct raw3270_request *
raw3270_request_alloc(size_t size)
{
	struct raw3270_request *rq;

	/* Allocate request structure */
	rq = kzalloc(sizeof(struct raw3270_request), GFP_KERNEL | GFP_DMA);
	if (!rq)
		return ERR_PTR(-ENOMEM);

	/* alloc output buffer. */
	if (size > 0) {
		rq->buffer = kmalloc(size, GFP_KERNEL | GFP_DMA);
		if (!rq->buffer) {
			kfree(rq);
			return ERR_PTR(-ENOMEM);
		}
	}
	rq->size = size;
	INIT_LIST_HEAD(&rq->list);

	/*
	 * Setup ccw.
	 */
	rq->ccw.cda = __pa(rq->buffer);
	rq->ccw.flags = CCW_FLAG_SLI;

	return rq;
}

/*
 * Free 3270 ccw request
 */
void
raw3270_request_free (struct raw3270_request *rq)
{
	kfree(rq->buffer);
	kfree(rq);
}

/*
 * Reset request to initial state.
 */
void
raw3270_request_reset(struct raw3270_request *rq)
{
	BUG_ON(!list_empty(&rq->list));
	rq->ccw.cmd_code = 0;
	rq->ccw.count = 0;
	rq->ccw.cda = __pa(rq->buffer);
	rq->ccw.flags = CCW_FLAG_SLI;
	rq->rescnt = 0;
	rq->rc = 0;
}

/*
 * Set command code to ccw of a request.
 */
void
raw3270_request_set_cmd(struct raw3270_request *rq, u8 cmd)
{
	rq->ccw.cmd_code = cmd;
}

/*
 * Add data fragment to output buffer.
 */
int
raw3270_request_add_data(struct raw3270_request *rq, void *data, size_t size)
{
	if (size + rq->ccw.count > rq->size)
		return -E2BIG;
	memcpy(rq->buffer + rq->ccw.count, data, size);
	rq->ccw.count += size;
	return 0;
}

/*
 * Set address/length pair to ccw of a request.
 */
void
raw3270_request_set_data(struct raw3270_request *rq, void *data, size_t size)
{
	rq->ccw.cda = __pa(data);
	rq->ccw.count = size;
}

/*
 * Set idal buffer to ccw of a request.
 */
void
raw3270_request_set_idal(struct raw3270_request *rq, struct idal_buffer *ib)
{
	rq->ccw.cda = __pa(ib->data);
	rq->ccw.count = ib->size;
	rq->ccw.flags |= CCW_FLAG_IDA;
}

/*
 * Stop running ccw.
 */
static int
__raw3270_halt_io(struct raw3270 *rp, struct raw3270_request *rq)
{
	int retries;
	int rc;

	if (raw3270_request_final(rq))
		return 0;
	/* Check if interrupt has already been processed */
	for (retries = 0; retries < 5; retries++) {
		if (retries < 2)
			rc = ccw_device_halt(rp->cdev, (long) rq);
		else
			rc = ccw_device_clear(rp->cdev, (long) rq);
		if (rc == 0)
			break;		/* termination successful */
	}
	return rc;
}

/*
 * Add the request to the request queue, try to start it if the
 * 3270 device is idle. Return without waiting for end of i/o.
 */
static int
__raw3270_start(struct raw3270 *rp, struct raw3270_view *view,
		struct raw3270_request *rq)
{
	rq->view = view;
	raw3270_get_view(view);
	if (list_empty(&rp->req_queue) &&
	    !test_bit(RAW3270_FLAGS_BUSY, &rp->flags)) {
		/* No other requests are on the queue. Start this one. */
		rq->rc = ccw_device_start(rp->cdev, &rq->ccw,
					       (unsigned long) rq, 0, 0);
		if (rq->rc) {
			raw3270_put_view(view);
			return rq->rc;
		}
	}
	list_add_tail(&rq->list, &rp->req_queue);
	return 0;
}

int
raw3270_view_active(struct raw3270_view *view)
{
	struct raw3270 *rp = view->dev;

	return rp && rp->view == view &&
		!test_bit(RAW3270_FLAGS_FROZEN, &rp->flags);
}

int
raw3270_start(struct raw3270_view *view, struct raw3270_request *rq)
{
	unsigned long flags;
	struct raw3270 *rp;
	int rc;

	spin_lock_irqsave(get_ccwdev_lock(view->dev->cdev), flags);
	rp = view->dev;
	if (!rp || rp->view != view ||
	    test_bit(RAW3270_FLAGS_FROZEN, &rp->flags))
		rc = -EACCES;
	else if (!raw3270_state_ready(rp))
		rc = -EBUSY;
	else
		rc =  __raw3270_start(rp, view, rq);
	spin_unlock_irqrestore(get_ccwdev_lock(view->dev->cdev), flags);
	return rc;
}

int
raw3270_start_locked(struct raw3270_view *view, struct raw3270_request *rq)
{
	struct raw3270 *rp;
	int rc;

	rp = view->dev;
	if (!rp || rp->view != view ||
	    test_bit(RAW3270_FLAGS_FROZEN, &rp->flags))
		rc = -EACCES;
	else if (!raw3270_state_ready(rp))
		rc = -EBUSY;
	else
		rc =  __raw3270_start(rp, view, rq);
	return rc;
}

int
raw3270_start_irq(struct raw3270_view *view, struct raw3270_request *rq)
{
	struct raw3270 *rp;

	rp = view->dev;
	rq->view = view;
	raw3270_get_view(view);
	list_add_tail(&rq->list, &rp->req_queue);
	return 0;
}

/*
 * 3270 interrupt routine, called from the ccw_device layer
 */
static void
raw3270_irq (struct ccw_device *cdev, unsigned long intparm, struct irb *irb)
{
	struct raw3270 *rp;
	struct raw3270_view *view;
	struct raw3270_request *rq;
	int rc;

	rp = dev_get_drvdata(&cdev->dev);
	if (!rp)
		return;
	rq = (struct raw3270_request *) intparm;
	view = rq ? rq->view : rp->view;

	if (IS_ERR(irb))
		rc = RAW3270_IO_RETRY;
	else if (irb->scsw.cmd.fctl & SCSW_FCTL_HALT_FUNC) {
		rq->rc = -EIO;
		rc = RAW3270_IO_DONE;
	} else if (irb->scsw.cmd.dstat == (DEV_STAT_CHN_END | DEV_STAT_DEV_END |
					   DEV_STAT_UNIT_EXCEP)) {
		/* Handle CE-DE-UE and subsequent UDE */
		set_bit(RAW3270_FLAGS_BUSY, &rp->flags);
		rc = RAW3270_IO_BUSY;
	} else if (test_bit(RAW3270_FLAGS_BUSY, &rp->flags)) {
		/* Wait for UDE if busy flag is set. */
		if (irb->scsw.cmd.dstat & DEV_STAT_DEV_END) {
			clear_bit(RAW3270_FLAGS_BUSY, &rp->flags);
			/* Got it, now retry. */
			rc = RAW3270_IO_RETRY;
		} else
			rc = RAW3270_IO_BUSY;
	} else if (view)
		rc = view->fn->intv(view, rq, irb);
	else
		rc = RAW3270_IO_DONE;

	switch (rc) {
	case RAW3270_IO_DONE:
		break;
	case RAW3270_IO_BUSY:
		/* 
		 * Intervention required by the operator. We have to wait
		 * for unsolicited device end.
		 */
		return;
	case RAW3270_IO_RETRY:
		if (!rq)
			break;
		rq->rc = ccw_device_start(rp->cdev, &rq->ccw,
					  (unsigned long) rq, 0, 0);
		if (rq->rc == 0)
			return;	/* Successfully restarted. */
		break;
	case RAW3270_IO_STOP:
		if (!rq)
			break;
		__raw3270_halt_io(rp, rq);
		rq->rc = -EIO;
		break;
	default:
		BUG();
	}
	if (rq) {
		BUG_ON(list_empty(&rq->list));
		/* The request completed, remove from queue and do callback. */
		list_del_init(&rq->list);
		if (rq->callback)
			rq->callback(rq, rq->callback_data);
		/* Do put_device for get_device in raw3270_start. */
		raw3270_put_view(view);
	}
	/*
	 * Try to start each request on request queue until one is
	 * started successful.
	 */
	while (!list_empty(&rp->req_queue)) {
		rq = list_entry(rp->req_queue.next,struct raw3270_request,list);
		rq->rc = ccw_device_start(rp->cdev, &rq->ccw,
					  (unsigned long) rq, 0, 0);
		if (rq->rc == 0)
			break;
		/* Start failed. Remove request and do callback. */
		list_del_init(&rq->list);
		if (rq->callback)
			rq->callback(rq, rq->callback_data);
		/* Do put_device for get_device in raw3270_start. */
		raw3270_put_view(view);
	}
}

/*
 * To determine the size of the 3270 device we need to do:
 * 1) send a 'read partition' data stream to the device
 * 2) wait for the attn interrupt that precedes the query reply
 * 3) do a read modified to get the query reply
 * To make things worse we have to cope with intervention
 * required (3270 device switched to 'stand-by') and command
 * rejects (old devices that can't do 'read partition').
 */
struct raw3270_ua {	/* Query Reply structure for Usable Area */
	struct {	/* Usable Area Query Reply Base */
		short l;	/* Length of this structured field */
		char  sfid;	/* 0x81 if Query Reply */
		char  qcode;	/* 0x81 if Usable Area */
		char  flags0;
		char  flags1;
		short w;	/* Width of usable area */
		short h;	/* Heigth of usavle area */
		char  units;	/* 0x00:in; 0x01:mm */
		int   xr;
		int   yr;
		char  aw;
		char  ah;
		short buffsz;	/* Character buffer size, bytes */
		char  xmin;
		char  ymin;
		char  xmax;
		char  ymax;
	} __attribute__ ((packed)) uab;
	struct {	/* Alternate Usable Area Self-Defining Parameter */
		char  l;	/* Length of this Self-Defining Parm */
		char  sdpid;	/* 0x02 if Alternate Usable Area */
		char  res;
		char  auaid;	/* 0x01 is Id for the A U A */
		short wauai;	/* Width of AUAi */
		short hauai;	/* Height of AUAi */
		char  auaunits;	/* 0x00:in, 0x01:mm */
		int   auaxr;
		int   auayr;
		char  awauai;
		char  ahauai;
	} __attribute__ ((packed)) aua;
} __attribute__ ((packed));

static void
raw3270_size_device_vm(struct raw3270 *rp)
{
	int rc, model;
	struct ccw_dev_id dev_id;
	struct diag210 diag_data;

	ccw_device_get_id(rp->cdev, &dev_id);
	diag_data.vrdcdvno = dev_id.devno;
	diag_data.vrdclen = sizeof(struct diag210);
	rc = diag210(&diag_data);
	model = diag_data.vrdccrmd;
	/* Use default model 2 if the size could not be detected */
	if (rc || model < 2 || model > 5)
		model = 2;
	switch (model) {
	case 2:
		rp->model = model;
		rp->rows = 24;
		rp->cols = 80;
		break;
	case 3:
		rp->model = model;
		rp->rows = 32;
		rp->cols = 80;
		break;
	case 4:
		rp->model = model;
		rp->rows = 43;
		rp->cols = 80;
		break;
	case 5:
		rp->model = model;
		rp->rows = 27;
		rp->cols = 132;
		break;
	}
}

static void
raw3270_size_device(struct raw3270 *rp)
{
	struct raw3270_ua *uap;

	/* Got a Query Reply */
	uap = (struct raw3270_ua *) (rp->init_data + 1);
	/* Paranoia check. */
	if (rp->init_readmod.rc || rp->init_data[0] != 0x88 ||
	    uap->uab.qcode != 0x81) {
		/* Couldn't detect size. Use default model 2. */
		rp->model = 2;
		rp->rows = 24;
		rp->cols = 80;
		return;
	}
	/* Copy rows/columns of default Usable Area */
	rp->rows = uap->uab.h;
	rp->cols = uap->uab.w;
	/* Check for 14 bit addressing */
	if ((uap->uab.flags0 & 0x0d) == 0x01)
		set_bit(RAW3270_FLAGS_14BITADDR, &rp->flags);
	/* Check for Alternate Usable Area */
	if (uap->uab.l == sizeof(struct raw3270_ua) &&
	    uap->aua.sdpid == 0x02) {
		rp->rows = uap->aua.hauai;
		rp->cols = uap->aua.wauai;
	}
	/* Try to find a model. */
	rp->model = 0;
	if (rp->rows == 24 && rp->cols == 80)
		rp->model = 2;
	if (rp->rows == 32 && rp->cols == 80)
		rp->model = 3;
	if (rp->rows == 43 && rp->cols == 80)
		rp->model = 4;
	if (rp->rows == 27 && rp->cols == 132)
		rp->model = 5;
}

static void
raw3270_size_device_done(struct raw3270 *rp)
{
	struct raw3270_view *view;

	rp->view = NULL;
	rp->state = RAW3270_STATE_READY;
	/* Notify views about new size */
	list_for_each_entry(view, &rp->view_list, list)
		if (view->fn->resize)
			view->fn->resize(view, rp->model, rp->rows, rp->cols);
	/* Setup processing done, now activate a view */
	list_for_each_entry(view, &rp->view_list, list) {
		rp->view = view;
		if (view->fn->activate(view) == 0)
			break;
		rp->view = NULL;
	}
}

static void
raw3270_read_modified_cb(struct raw3270_request *rq, void *data)
{
	struct raw3270 *rp = rq->view->dev;

	raw3270_size_device(rp);
	raw3270_size_device_done(rp);
}

static void
raw3270_read_modified(struct raw3270 *rp)
{
	if (rp->state != RAW3270_STATE_W4ATTN)
		return;
	/* Use 'read modified' to get the result of a read partition. */
	memset(&rp->init_readmod, 0, sizeof(rp->init_readmod));
	memset(&rp->init_data, 0, sizeof(rp->init_data));
	rp->init_readmod.ccw.cmd_code = TC_READMOD;
	rp->init_readmod.ccw.flags = CCW_FLAG_SLI;
	rp->init_readmod.ccw.count = sizeof(rp->init_data);
	rp->init_readmod.ccw.cda = (__u32) __pa(rp->init_data);
	rp->init_readmod.callback = raw3270_read_modified_cb;
	rp->state = RAW3270_STATE_READMOD;
	raw3270_start_irq(&rp->init_view, &rp->init_readmod);
}

static void
raw3270_writesf_readpart(struct raw3270 *rp)
{
	static const unsigned char wbuf[] =
		{ 0x00, 0x07, 0x01, 0xff, 0x03, 0x00, 0x81 };

	/* Store 'read partition' data stream to init_data */
	memset(&rp->init_readpart, 0, sizeof(rp->init_readpart));
	memset(&rp->init_data, 0, sizeof(rp->init_data));
	memcpy(&rp->init_data, wbuf, sizeof(wbuf));
	rp->init_readpart.ccw.cmd_code = TC_WRITESF;
	rp->init_readpart.ccw.flags = CCW_FLAG_SLI;
	rp->init_readpart.ccw.count = sizeof(wbuf);
	rp->init_readpart.ccw.cda = (__u32) __pa(&rp->init_data);
	rp->state = RAW3270_STATE_W4ATTN;
	raw3270_start_irq(&rp->init_view, &rp->init_readpart);
}

/*
 * Device reset
 */
static void
raw3270_reset_device_cb(struct raw3270_request *rq, void *data)
{
	struct raw3270 *rp = rq->view->dev;

	if (rp->state != RAW3270_STATE_RESET)
		return;
	if (rq->rc) {
		/* Reset command failed. */
		rp->state = RAW3270_STATE_INIT;
	} else if (MACHINE_IS_VM) {
		raw3270_size_device_vm(rp);
		raw3270_size_device_done(rp);
	} else
		raw3270_writesf_readpart(rp);
	memset(&rp->init_reset, 0, sizeof(rp->init_reset));
	memset(&rp->init_data, 0, sizeof(rp->init_data));
}

static int
__raw3270_reset_device(struct raw3270 *rp)
{
	int rc;

	/* Check if reset is already pending */
	if (rp->init_reset.view)
		return -EBUSY;
	/* Store reset data stream to init_data/init_reset */
	rp->init_data[0] = TW_KR;
	rp->init_reset.ccw.cmd_code = TC_EWRITEA;
	rp->init_reset.ccw.flags = CCW_FLAG_SLI;
	rp->init_reset.ccw.count = 1;
	rp->init_reset.ccw.cda = (__u32) __pa(rp->init_data);
	rp->init_reset.callback = raw3270_reset_device_cb;
	rc = __raw3270_start(rp, &rp->init_view, &rp->init_reset);
	if (rc == 0 && rp->state == RAW3270_STATE_INIT)
		rp->state = RAW3270_STATE_RESET;
	return rc;
}

static int
raw3270_reset_device(struct raw3270 *rp)
{
	unsigned long flags;
	int rc;

	spin_lock_irqsave(get_ccwdev_lock(rp->cdev), flags);
	rc = __raw3270_reset_device(rp);
	spin_unlock_irqrestore(get_ccwdev_lock(rp->cdev), flags);
	return rc;
}

int
raw3270_reset(struct raw3270_view *view)
{
	struct raw3270 *rp;
	int rc;

	rp = view->dev;
	if (!rp || rp->view != view ||
	    test_bit(RAW3270_FLAGS_FROZEN, &rp->flags))
		rc = -EACCES;
	else if (!raw3270_state_ready(rp))
		rc = -EBUSY;
	else
		rc = raw3270_reset_device(view->dev);
	return rc;
}

static int
raw3270_init_irq(struct raw3270_view *view, struct raw3270_request *rq,
		 struct irb *irb)
{
	struct raw3270 *rp;

	/*
	 * Unit-Check Processing:
	 * Expect Command Reject or Intervention Required.
	 */
	if (irb->scsw.cmd.dstat & DEV_STAT_UNIT_CHECK) {
		/* Request finished abnormally. */
		if (irb->ecw[0] & SNS0_INTERVENTION_REQ) {
			set_bit(RAW3270_FLAGS_BUSY, &view->dev->flags);
			return RAW3270_IO_BUSY;
		}
	}
	if (rq) {
		if (irb->scsw.cmd.dstat & DEV_STAT_UNIT_CHECK) {
			if (irb->ecw[0] & SNS0_CMD_REJECT)
				rq->rc = -EOPNOTSUPP;
			else
				rq->rc = -EIO;
		}
	}
	if (irb->scsw.cmd.dstat & DEV_STAT_ATTENTION) {
		/* Queue read modified after attention interrupt */
		rp = view->dev;
		raw3270_read_modified(rp);
	}
	return RAW3270_IO_DONE;
}

static struct raw3270_fn raw3270_init_fn = {
	.intv = raw3270_init_irq
};

/*
 * Setup new 3270 device.
 */
static int
raw3270_setup_device(struct ccw_device *cdev, struct raw3270 *rp, char *ascebc)
{
	struct list_head *l;
	struct raw3270 *tmp;
	int minor;

	memset(rp, 0, sizeof(struct raw3270));
	/* Copy ebcdic -> ascii translation table. */
	memcpy(ascebc, _ascebc, 256);
	if (tubxcorrect) {
		/* correct brackets and circumflex */
		ascebc['['] = 0xad;
		ascebc[']'] = 0xbd;
		ascebc['^'] = 0xb0;
	}
	rp->ascebc = ascebc;

	/* Set defaults. */
	rp->rows = 24;
	rp->cols = 80;

	INIT_LIST_HEAD(&rp->req_queue);
	INIT_LIST_HEAD(&rp->view_list);

	rp->init_view.dev = rp;
	rp->init_view.fn = &raw3270_init_fn;
	rp->view = &rp->init_view;

	/*
	 * Add device to list and find the smallest unused minor
	 * number for it. Note: there is no device with minor 0,
	 * see special case for fs3270.c:fs3270_open().
	 */
	mutex_lock(&raw3270_mutex);
	/* Keep the list sorted. */
	minor = RAW3270_FIRSTMINOR;
	rp->minor = -1;
	list_for_each(l, &raw3270_devices) {
		tmp = list_entry(l, struct raw3270, list);
		if (tmp->minor > minor) {
			rp->minor = minor;
			__list_add(&rp->list, l->prev, l);
			break;
		}
		minor++;
	}
	if (rp->minor == -1 && minor < RAW3270_MAXDEVS + RAW3270_FIRSTMINOR) {
		rp->minor = minor;
		list_add_tail(&rp->list, &raw3270_devices);
	}
	mutex_unlock(&raw3270_mutex);
	/* No free minor number? Then give up. */
	if (rp->minor == -1)
		return -EUSERS;
	rp->cdev = cdev;
	dev_set_drvdata(&cdev->dev, rp);
	cdev->handler = raw3270_irq;
	return 0;
}

#ifdef CONFIG_TN3270_CONSOLE
/* Tentative definition - see below for actual definition. */
static struct ccw_driver raw3270_ccw_driver;

/*
 * Setup 3270 device configured as console.
 */
struct raw3270 __init *raw3270_setup_console(void)
{
	struct ccw_device *cdev;
	unsigned long flags;
	struct raw3270 *rp;
	char *ascebc;
	int rc;

<<<<<<< HEAD
	cdev = ccw_device_probe_console(&raw3270_ccw_driver);
=======
	cdev = ccw_device_create_console(&raw3270_ccw_driver);
>>>>>>> 40dde7e2
	if (IS_ERR(cdev))
		return ERR_CAST(cdev);

	rp = kzalloc(sizeof(struct raw3270), GFP_KERNEL | GFP_DMA);
	ascebc = kzalloc(256, GFP_KERNEL);
	rc = raw3270_setup_device(cdev, rp, ascebc);
	if (rc)
		return ERR_PTR(rc);
	set_bit(RAW3270_FLAGS_CONSOLE, &rp->flags);

	rc = ccw_device_enable_console(cdev);
	if (rc) {
		ccw_device_destroy_console(cdev);
		return ERR_PTR(rc);
	}

	spin_lock_irqsave(get_ccwdev_lock(rp->cdev), flags);
	do {
		__raw3270_reset_device(rp);
		while (!raw3270_state_final(rp)) {
			ccw_device_wait_idle(rp->cdev);
			barrier();
		}
	} while (rp->state != RAW3270_STATE_READY);
	spin_unlock_irqrestore(get_ccwdev_lock(rp->cdev), flags);
	return rp;
}

void
raw3270_wait_cons_dev(struct raw3270 *rp)
{
	unsigned long flags;

	spin_lock_irqsave(get_ccwdev_lock(rp->cdev), flags);
	ccw_device_wait_idle(rp->cdev);
	spin_unlock_irqrestore(get_ccwdev_lock(rp->cdev), flags);
}

#endif

/*
 * Create a 3270 device structure.
 */
static struct raw3270 *
raw3270_create_device(struct ccw_device *cdev)
{
	struct raw3270 *rp;
	char *ascebc;
	int rc;

	rp = kzalloc(sizeof(struct raw3270), GFP_KERNEL | GFP_DMA);
	if (!rp)
		return ERR_PTR(-ENOMEM);
	ascebc = kmalloc(256, GFP_KERNEL);
	if (!ascebc) {
		kfree(rp);
		return ERR_PTR(-ENOMEM);
	}
	rc = raw3270_setup_device(cdev, rp, ascebc);
	if (rc) {
		kfree(rp->ascebc);
		kfree(rp);
		rp = ERR_PTR(rc);
	}
	/* Get reference to ccw_device structure. */
	get_device(&cdev->dev);
	return rp;
}

/*
 * Activate a view.
 */
int
raw3270_activate_view(struct raw3270_view *view)
{
	struct raw3270 *rp;
	struct raw3270_view *oldview, *nv;
	unsigned long flags;
	int rc;

	rp = view->dev;
	if (!rp)
		return -ENODEV;
	spin_lock_irqsave(get_ccwdev_lock(rp->cdev), flags);
	if (rp->view == view)
		rc = 0;
	else if (!raw3270_state_ready(rp))
		rc = -EBUSY;
	else if (test_bit(RAW3270_FLAGS_FROZEN, &rp->flags))
		rc = -EACCES;
	else {
		oldview = NULL;
		if (rp->view && rp->view->fn->deactivate) {
			oldview = rp->view;
			oldview->fn->deactivate(oldview);
		}
		rp->view = view;
		rc = view->fn->activate(view);
		if (rc) {
			/* Didn't work. Try to reactivate the old view. */
			rp->view = oldview;
			if (!oldview || oldview->fn->activate(oldview) != 0) {
				/* Didn't work as well. Try any other view. */
				list_for_each_entry(nv, &rp->view_list, list)
					if (nv != view && nv != oldview) {
						rp->view = nv;
						if (nv->fn->activate(nv) == 0)
							break;
						rp->view = NULL;
					}
			}
		}
	}
	spin_unlock_irqrestore(get_ccwdev_lock(rp->cdev), flags);
	return rc;
}

/*
 * Deactivate current view.
 */
void
raw3270_deactivate_view(struct raw3270_view *view)
{
	unsigned long flags;
	struct raw3270 *rp;

	rp = view->dev;
	if (!rp)
		return;
	spin_lock_irqsave(get_ccwdev_lock(rp->cdev), flags);
	if (rp->view == view) {
		view->fn->deactivate(view);
		rp->view = NULL;
		/* Move deactivated view to end of list. */
		list_del_init(&view->list);
		list_add_tail(&view->list, &rp->view_list);
		/* Try to activate another view. */
		if (raw3270_state_ready(rp) &&
		    !test_bit(RAW3270_FLAGS_FROZEN, &rp->flags)) {
			list_for_each_entry(view, &rp->view_list, list) {
				rp->view = view;
				if (view->fn->activate(view) == 0)
					break;
				rp->view = NULL;
			}
		}
	}
	spin_unlock_irqrestore(get_ccwdev_lock(rp->cdev), flags);
}

/*
 * Add view to device with minor "minor".
 */
int
raw3270_add_view(struct raw3270_view *view, struct raw3270_fn *fn, int minor)
{
	unsigned long flags;
	struct raw3270 *rp;
	int rc;

	if (minor <= 0)
		return -ENODEV;
	mutex_lock(&raw3270_mutex);
	rc = -ENODEV;
	list_for_each_entry(rp, &raw3270_devices, list) {
		if (rp->minor != minor)
			continue;
		spin_lock_irqsave(get_ccwdev_lock(rp->cdev), flags);
		atomic_set(&view->ref_count, 2);
		view->dev = rp;
		view->fn = fn;
		view->model = rp->model;
		view->rows = rp->rows;
		view->cols = rp->cols;
		view->ascebc = rp->ascebc;
		spin_lock_init(&view->lock);
		list_add(&view->list, &rp->view_list);
		rc = 0;
		spin_unlock_irqrestore(get_ccwdev_lock(rp->cdev), flags);
		break;
	}
	mutex_unlock(&raw3270_mutex);
	return rc;
}

/*
 * Find specific view of device with minor "minor".
 */
struct raw3270_view *
raw3270_find_view(struct raw3270_fn *fn, int minor)
{
	struct raw3270 *rp;
	struct raw3270_view *view, *tmp;
	unsigned long flags;

	mutex_lock(&raw3270_mutex);
	view = ERR_PTR(-ENODEV);
	list_for_each_entry(rp, &raw3270_devices, list) {
		if (rp->minor != minor)
			continue;
		spin_lock_irqsave(get_ccwdev_lock(rp->cdev), flags);
		list_for_each_entry(tmp, &rp->view_list, list) {
			if (tmp->fn == fn) {
				raw3270_get_view(tmp);
				view = tmp;
				break;
			}
		}
		spin_unlock_irqrestore(get_ccwdev_lock(rp->cdev), flags);
		break;
	}
	mutex_unlock(&raw3270_mutex);
	return view;
}

/*
 * Remove view from device and free view structure via call to view->fn->free.
 */
void
raw3270_del_view(struct raw3270_view *view)
{
	unsigned long flags;
	struct raw3270 *rp;
	struct raw3270_view *nv;

	rp = view->dev;
	spin_lock_irqsave(get_ccwdev_lock(rp->cdev), flags);
	if (rp->view == view) {
		view->fn->deactivate(view);
		rp->view = NULL;
	}
	list_del_init(&view->list);
	if (!rp->view && raw3270_state_ready(rp) &&
	    !test_bit(RAW3270_FLAGS_FROZEN, &rp->flags)) {
		/* Try to activate another view. */
		list_for_each_entry(nv, &rp->view_list, list) {
			if (nv->fn->activate(nv) == 0) {
				rp->view = nv;
				break;
			}
		}
	}
	spin_unlock_irqrestore(get_ccwdev_lock(rp->cdev), flags);
	/* Wait for reference counter to drop to zero. */
	atomic_dec(&view->ref_count);
	wait_event(raw3270_wait_queue, atomic_read(&view->ref_count) == 0);
	if (view->fn->free)
		view->fn->free(view);
}

/*
 * Remove a 3270 device structure.
 */
static void
raw3270_delete_device(struct raw3270 *rp)
{
	struct ccw_device *cdev;

	/* Remove from device chain. */
	mutex_lock(&raw3270_mutex);
	list_del_init(&rp->list);
	mutex_unlock(&raw3270_mutex);

	/* Disconnect from ccw_device. */
	cdev = rp->cdev;
	rp->cdev = NULL;
	dev_set_drvdata(&cdev->dev, NULL);
	cdev->handler = NULL;

	/* Put ccw_device structure. */
	put_device(&cdev->dev);

	/* Now free raw3270 structure. */
	kfree(rp->ascebc);
	kfree(rp);
}

static int
raw3270_probe (struct ccw_device *cdev)
{
	return 0;
}

/*
 * Additional attributes for a 3270 device
 */
static ssize_t
raw3270_model_show(struct device *dev, struct device_attribute *attr, char *buf)
{
	return snprintf(buf, PAGE_SIZE, "%i\n",
			((struct raw3270 *) dev_get_drvdata(dev))->model);
}
static DEVICE_ATTR(model, 0444, raw3270_model_show, NULL);

static ssize_t
raw3270_rows_show(struct device *dev, struct device_attribute *attr, char *buf)
{
	return snprintf(buf, PAGE_SIZE, "%i\n",
			((struct raw3270 *) dev_get_drvdata(dev))->rows);
}
static DEVICE_ATTR(rows, 0444, raw3270_rows_show, NULL);

static ssize_t
raw3270_columns_show(struct device *dev, struct device_attribute *attr, char *buf)
{
	return snprintf(buf, PAGE_SIZE, "%i\n",
			((struct raw3270 *) dev_get_drvdata(dev))->cols);
}
static DEVICE_ATTR(columns, 0444, raw3270_columns_show, NULL);

static struct attribute * raw3270_attrs[] = {
	&dev_attr_model.attr,
	&dev_attr_rows.attr,
	&dev_attr_columns.attr,
	NULL,
};

static struct attribute_group raw3270_attr_group = {
	.attrs = raw3270_attrs,
};

static int raw3270_create_attributes(struct raw3270 *rp)
{
	return sysfs_create_group(&rp->cdev->dev.kobj, &raw3270_attr_group);
}

/*
 * Notifier for device addition/removal
 */
static LIST_HEAD(raw3270_notifier);

int raw3270_register_notifier(struct raw3270_notifier *notifier)
{
	struct raw3270 *rp;

	mutex_lock(&raw3270_mutex);
	list_add_tail(&notifier->list, &raw3270_notifier);
	list_for_each_entry(rp, &raw3270_devices, list)
		notifier->create(rp->minor);
	mutex_unlock(&raw3270_mutex);
	return 0;
}

void raw3270_unregister_notifier(struct raw3270_notifier *notifier)
{
	struct raw3270 *rp;

	mutex_lock(&raw3270_mutex);
	list_for_each_entry(rp, &raw3270_devices, list)
		notifier->destroy(rp->minor);
	list_del(&notifier->list);
	mutex_unlock(&raw3270_mutex);
}

/*
 * Set 3270 device online.
 */
static int
raw3270_set_online (struct ccw_device *cdev)
{
	struct raw3270_notifier *np;
	struct raw3270 *rp;
	int rc;

	rp = raw3270_create_device(cdev);
	if (IS_ERR(rp))
		return PTR_ERR(rp);
	rc = raw3270_create_attributes(rp);
	if (rc)
		goto failure;
	raw3270_reset_device(rp);
	mutex_lock(&raw3270_mutex);
	list_for_each_entry(np, &raw3270_notifier, list)
		np->create(rp->minor);
	mutex_unlock(&raw3270_mutex);
	return 0;

failure:
	raw3270_delete_device(rp);
	return rc;
}

/*
 * Remove 3270 device structure.
 */
static void
raw3270_remove (struct ccw_device *cdev)
{
	unsigned long flags;
	struct raw3270 *rp;
	struct raw3270_view *v;
	struct raw3270_notifier *np;

	rp = dev_get_drvdata(&cdev->dev);
	/*
	 * _remove is the opposite of _probe; it's probe that
	 * should set up rp.  raw3270_remove gets entered for
	 * devices even if they haven't been varied online.
	 * Thus, rp may validly be NULL here.
	 */
	if (rp == NULL)
		return;

	sysfs_remove_group(&cdev->dev.kobj, &raw3270_attr_group);

	/* Deactivate current view and remove all views. */
	spin_lock_irqsave(get_ccwdev_lock(cdev), flags);
	if (rp->view) {
		if (rp->view->fn->deactivate)
			rp->view->fn->deactivate(rp->view);
		rp->view = NULL;
	}
	while (!list_empty(&rp->view_list)) {
		v = list_entry(rp->view_list.next, struct raw3270_view, list);
		if (v->fn->release)
			v->fn->release(v);
		spin_unlock_irqrestore(get_ccwdev_lock(cdev), flags);
		raw3270_del_view(v);
		spin_lock_irqsave(get_ccwdev_lock(cdev), flags);
	}
	spin_unlock_irqrestore(get_ccwdev_lock(cdev), flags);

	mutex_lock(&raw3270_mutex);
	list_for_each_entry(np, &raw3270_notifier, list)
		np->destroy(rp->minor);
	mutex_unlock(&raw3270_mutex);

	/* Reset 3270 device. */
	raw3270_reset_device(rp);
	/* And finally remove it. */
	raw3270_delete_device(rp);
}

/*
 * Set 3270 device offline.
 */
static int
raw3270_set_offline (struct ccw_device *cdev)
{
	struct raw3270 *rp;

	rp = dev_get_drvdata(&cdev->dev);
	if (test_bit(RAW3270_FLAGS_CONSOLE, &rp->flags))
		return -EBUSY;
	raw3270_remove(cdev);
	return 0;
}

static int raw3270_pm_stop(struct ccw_device *cdev)
{
	struct raw3270 *rp;
	struct raw3270_view *view;
	unsigned long flags;

	rp = dev_get_drvdata(&cdev->dev);
	if (!rp)
		return 0;
	spin_lock_irqsave(get_ccwdev_lock(rp->cdev), flags);
	if (rp->view && rp->view->fn->deactivate)
		rp->view->fn->deactivate(rp->view);
	if (!test_bit(RAW3270_FLAGS_CONSOLE, &rp->flags)) {
		/*
		 * Release tty and fullscreen for all non-console
		 * devices.
		 */
		list_for_each_entry(view, &rp->view_list, list) {
			if (view->fn->release)
				view->fn->release(view);
		}
	}
	set_bit(RAW3270_FLAGS_FROZEN, &rp->flags);
	spin_unlock_irqrestore(get_ccwdev_lock(rp->cdev), flags);
	return 0;
}

static int raw3270_pm_start(struct ccw_device *cdev)
{
	struct raw3270 *rp;
	unsigned long flags;

	rp = dev_get_drvdata(&cdev->dev);
	if (!rp)
		return 0;
	spin_lock_irqsave(get_ccwdev_lock(rp->cdev), flags);
	clear_bit(RAW3270_FLAGS_FROZEN, &rp->flags);
	if (rp->view && rp->view->fn->activate)
		rp->view->fn->activate(rp->view);
	spin_unlock_irqrestore(get_ccwdev_lock(rp->cdev), flags);
	return 0;
}

void raw3270_pm_unfreeze(struct raw3270_view *view)
{
#ifdef CONFIG_TN3270_CONSOLE
	struct raw3270 *rp;

	rp = view->dev;
	if (rp && test_bit(RAW3270_FLAGS_FROZEN, &rp->flags))
		ccw_device_force_console(rp->cdev);
#endif
}

static struct ccw_device_id raw3270_id[] = {
	{ CCW_DEVICE(0x3270, 0) },
	{ CCW_DEVICE(0x3271, 0) },
	{ CCW_DEVICE(0x3272, 0) },
	{ CCW_DEVICE(0x3273, 0) },
	{ CCW_DEVICE(0x3274, 0) },
	{ CCW_DEVICE(0x3275, 0) },
	{ CCW_DEVICE(0x3276, 0) },
	{ CCW_DEVICE(0x3277, 0) },
	{ CCW_DEVICE(0x3278, 0) },
	{ CCW_DEVICE(0x3279, 0) },
	{ CCW_DEVICE(0x3174, 0) },
	{ /* end of list */ },
};

static struct ccw_driver raw3270_ccw_driver = {
	.driver = {
		.name	= "3270",
		.owner	= THIS_MODULE,
	},
	.ids		= raw3270_id,
	.probe		= &raw3270_probe,
	.remove		= &raw3270_remove,
	.set_online	= &raw3270_set_online,
	.set_offline	= &raw3270_set_offline,
	.freeze		= &raw3270_pm_stop,
	.thaw		= &raw3270_pm_start,
	.restore	= &raw3270_pm_start,
	.int_class	= IRQIO_C70,
};

static int
raw3270_init(void)
{
	struct raw3270 *rp;
	int rc;

	if (raw3270_registered)
		return 0;
	raw3270_registered = 1;
	rc = ccw_driver_register(&raw3270_ccw_driver);
	if (rc == 0) {
		/* Create attributes for early (= console) device. */
		mutex_lock(&raw3270_mutex);
		class3270 = class_create(THIS_MODULE, "3270");
		list_for_each_entry(rp, &raw3270_devices, list) {
			get_device(&rp->cdev->dev);
			raw3270_create_attributes(rp);
		}
		mutex_unlock(&raw3270_mutex);
	}
	return rc;
}

static void
raw3270_exit(void)
{
	ccw_driver_unregister(&raw3270_ccw_driver);
	class_destroy(class3270);
}

MODULE_LICENSE("GPL");

module_init(raw3270_init);
module_exit(raw3270_exit);

EXPORT_SYMBOL(class3270);
EXPORT_SYMBOL(raw3270_request_alloc);
EXPORT_SYMBOL(raw3270_request_free);
EXPORT_SYMBOL(raw3270_request_reset);
EXPORT_SYMBOL(raw3270_request_set_cmd);
EXPORT_SYMBOL(raw3270_request_add_data);
EXPORT_SYMBOL(raw3270_request_set_data);
EXPORT_SYMBOL(raw3270_request_set_idal);
EXPORT_SYMBOL(raw3270_buffer_address);
EXPORT_SYMBOL(raw3270_add_view);
EXPORT_SYMBOL(raw3270_del_view);
EXPORT_SYMBOL(raw3270_find_view);
EXPORT_SYMBOL(raw3270_activate_view);
EXPORT_SYMBOL(raw3270_deactivate_view);
EXPORT_SYMBOL(raw3270_start);
EXPORT_SYMBOL(raw3270_start_locked);
EXPORT_SYMBOL(raw3270_start_irq);
EXPORT_SYMBOL(raw3270_reset);
EXPORT_SYMBOL(raw3270_register_notifier);
EXPORT_SYMBOL(raw3270_unregister_notifier);
EXPORT_SYMBOL(raw3270_wait_queue);<|MERGE_RESOLUTION|>--- conflicted
+++ resolved
@@ -802,11 +802,7 @@
 	char *ascebc;
 	int rc;
 
-<<<<<<< HEAD
-	cdev = ccw_device_probe_console(&raw3270_ccw_driver);
-=======
 	cdev = ccw_device_create_console(&raw3270_ccw_driver);
->>>>>>> 40dde7e2
 	if (IS_ERR(cdev))
 		return ERR_CAST(cdev);
 
