--- conflicted
+++ resolved
@@ -30,7 +30,6 @@
 #include <linux/spi/spi.h>
 #include <linux/i2c.h>
 #include <linux/gpio.h>
-#include <linux/of.h>
 
 #include <linux/input/touchscreen.h>
 #include <linux/platform_data/ad7879.h>
@@ -486,60 +485,6 @@
 }
 #endif
 
-<<<<<<< HEAD
-#ifdef CONFIG_OF
-static struct ad7879_platform_data *ad7879_parse_dt(struct device *dev)
-{
-	struct device_node *np = dev->of_node;
-	struct ad7879_platform_data *pdata;
-	u8 tmp;
-
-	pdata = devm_kzalloc(dev, sizeof(*pdata), GFP_KERNEL);
-	if (!pdata) {
-		dev_err(dev, "could not allocate memory for platform data\n");
-		return NULL;
-	}
-
-	pdata->swap_xy = of_property_read_bool(np, "adi,swap-xy-axis-enable");
-
-	of_property_read_u16(np, "adi,x-plate-ohms", &pdata->x_plate_ohms);
-	of_property_read_u16(np, "adi,x-min", &pdata->x_min);
-	of_property_read_u16(np, "adi,x-max", &pdata->x_max);
-	of_property_read_u16(np, "adi,y-min", &pdata->y_min);
-	of_property_read_u16(np, "adi,y.max", &pdata->y_max);
-	of_property_read_u16(np, "adi,pressure-min", &pdata->pressure_min);
-	of_property_read_u16(np, "adi,pressure-max", &pdata->pressure_max);
-
-	tmp = 254; /* 9ms */
-	of_property_read_u8(np, "adi,pen-down-acquisition-interval", &tmp);
-	pdata->pen_down_acc_interval = tmp;
-
-	tmp = 3; /* 512us */
-	of_property_read_u8(np, "adi,first-conversion-delay", &tmp);
-	pdata->first_conversion_delay = tmp;
-
-	tmp = 1; /* 4us */
-	of_property_read_u8(np, "adi,acquisition-time", &tmp);
-	pdata->acquisition_time = tmp;
-
-	tmp = 1; /* take the average of 4 middle samples */
-	of_property_read_u8(np, "adi,averaging", &tmp);
-	pdata->averaging = tmp;
-
-	tmp = 2; /* do 8 measurements */
-	of_property_read_u8(np, "adi,median", &tmp);
-	pdata->median = tmp;
-
-	return pdata;
-}
-#else
-static
-struct ad7879_platform_data *ad7879_parse_dt(struct device *dev)
-{
-	return NULL;
-}
-#endif
-=======
 static int ad7879_parse_dt(struct device *dev, struct ad7879 *ts)
 {
 	int err;
@@ -565,12 +510,11 @@
 
 	return 0;
 }
->>>>>>> 4dcc2058
 
 struct ad7879 *ad7879_probe(struct device *dev, u8 devid, unsigned int irq,
 			    const struct ad7879_bus_ops *bops)
 {
-	struct ad7879_platform_data *pdata;
+	struct ad7879_platform_data *pdata = dev_get_platdata(dev);
 	struct ad7879 *ts;
 	struct input_dev *input_dev;
 	int err;
@@ -581,17 +525,6 @@
 		return ERR_PTR(-EINVAL);
 	}
 
-<<<<<<< HEAD
-	if (dev->of_node)
-		pdata = ad7879_parse_dt(dev);
-	else
-		pdata = dev_get_platdata(dev);
-
-	if (!pdata) {
-		dev_err(dev, "no platform data?\n");
-		err = -EINVAL;
-		goto err_out;
-=======
 	ts = devm_kzalloc(dev, sizeof(*ts), GFP_KERNEL);
 	if (!ts)
 		return ERR_PTR(-ENOMEM);
@@ -612,7 +545,6 @@
 	} else {
 		dev_err(dev, "No platform data\n");
 		return ERR_PTR(-EINVAL);
->>>>>>> 4dcc2058
 	}
 
 	input_dev = devm_input_allocate_device(dev);
