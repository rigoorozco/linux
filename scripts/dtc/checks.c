/*
 * (C) Copyright David Gibson <dwg@au1.ibm.com>, IBM Corporation.  2007.
 *
 *
 * This program is free software; you can redistribute it and/or
 * modify it under the terms of the GNU General Public License as
 * published by the Free Software Foundation; either version 2 of the
 * License, or (at your option) any later version.
 *
 *  This program is distributed in the hope that it will be useful,
 *  but WITHOUT ANY WARRANTY; without even the implied warranty of
 *  MERCHANTABILITY or FITNESS FOR A PARTICULAR PURPOSE.  See the GNU
 *  General Public License for more details.
 *
 *  You should have received a copy of the GNU General Public License
 *  along with this program; if not, write to the Free Software
 *  Foundation, Inc., 59 Temple Place, Suite 330, Boston, MA  02111-1307
 *                                                                   USA
 */

#include "dtc.h"

#ifdef TRACE_CHECKS
#define TRACE(c, ...) \
	do { \
		fprintf(stderr, "=== %s: ", (c)->name); \
		fprintf(stderr, __VA_ARGS__); \
		fprintf(stderr, "\n"); \
	} while (0)
#else
#define TRACE(c, fmt, ...)	do { } while (0)
#endif

enum checkstatus {
	UNCHECKED = 0,
	PREREQ,
	PASSED,
	FAILED,
};

struct check;

typedef void (*check_fn)(struct check *c, struct dt_info *dti, struct node *node);

struct check {
	const char *name;
	check_fn fn;
	void *data;
	bool warn, error;
	enum checkstatus status;
	bool inprogress;
	int num_prereqs;
	struct check **prereq;
};

#define CHECK_ENTRY(_nm, _fn, _d, _w, _e, ...)	       \
	static struct check *_nm##_prereqs[] = { __VA_ARGS__ }; \
	static struct check _nm = { \
		.name = #_nm, \
		.fn = (_fn), \
		.data = (_d), \
		.warn = (_w), \
		.error = (_e), \
		.status = UNCHECKED, \
		.num_prereqs = ARRAY_SIZE(_nm##_prereqs), \
		.prereq = _nm##_prereqs, \
	};
#define WARNING(_nm, _fn, _d, ...) \
	CHECK_ENTRY(_nm, _fn, _d, true, false, __VA_ARGS__)
#define ERROR(_nm, _fn, _d, ...) \
	CHECK_ENTRY(_nm, _fn, _d, false, true, __VA_ARGS__)
#define CHECK(_nm, _fn, _d, ...) \
	CHECK_ENTRY(_nm, _fn, _d, false, false, __VA_ARGS__)

static inline void  PRINTF(3, 4) check_msg(struct check *c, struct dt_info *dti,
					   const char *fmt, ...)
{
	va_list ap;
	va_start(ap, fmt);

	if ((c->warn && (quiet < 1))
	    || (c->error && (quiet < 2))) {
		fprintf(stderr, "%s: %s (%s): ",
			strcmp(dti->outname, "-") ? dti->outname : "<stdout>",
			(c->error) ? "ERROR" : "Warning", c->name);
		vfprintf(stderr, fmt, ap);
		fprintf(stderr, "\n");
	}
	va_end(ap);
}

#define FAIL(c, dti, ...)						\
	do {								\
		TRACE((c), "\t\tFAILED at %s:%d", __FILE__, __LINE__);	\
		(c)->status = FAILED;					\
		check_msg((c), dti, __VA_ARGS__);			\
	} while (0)

static void check_nodes_props(struct check *c, struct dt_info *dti, struct node *node)
{
	struct node *child;

	TRACE(c, "%s", node->fullpath);
	if (c->fn)
		c->fn(c, dti, node);

	for_each_child(node, child)
		check_nodes_props(c, dti, child);
}

static bool run_check(struct check *c, struct dt_info *dti)
{
	struct node *dt = dti->dt;
	bool error = false;
	int i;

	assert(!c->inprogress);

	if (c->status != UNCHECKED)
		goto out;

	c->inprogress = true;

	for (i = 0; i < c->num_prereqs; i++) {
		struct check *prq = c->prereq[i];
		error = error || run_check(prq, dti);
		if (prq->status != PASSED) {
			c->status = PREREQ;
			check_msg(c, dti, "Failed prerequisite '%s'",
				  c->prereq[i]->name);
		}
	}

	if (c->status != UNCHECKED)
		goto out;

	check_nodes_props(c, dti, dt);

	if (c->status == UNCHECKED)
		c->status = PASSED;

	TRACE(c, "\tCompleted, status %d", c->status);

out:
	c->inprogress = false;
	if ((c->status != PASSED) && (c->error))
		error = true;
	return error;
}

/*
 * Utility check functions
 */

/* A check which always fails, for testing purposes only */
static inline void check_always_fail(struct check *c, struct dt_info *dti,
				     struct node *node)
{
	FAIL(c, dti, "always_fail check");
}
CHECK(always_fail, check_always_fail, NULL);

static void check_is_string(struct check *c, struct dt_info *dti,
			    struct node *node)
{
	struct property *prop;
	char *propname = c->data;

	prop = get_property(node, propname);
	if (!prop)
		return; /* Not present, assumed ok */

	if (!data_is_one_string(prop->val))
		FAIL(c, dti, "\"%s\" property in %s is not a string",
		     propname, node->fullpath);
}
#define WARNING_IF_NOT_STRING(nm, propname) \
	WARNING(nm, check_is_string, (propname))
#define ERROR_IF_NOT_STRING(nm, propname) \
	ERROR(nm, check_is_string, (propname))

static void check_is_cell(struct check *c, struct dt_info *dti,
			  struct node *node)
{
	struct property *prop;
	char *propname = c->data;

	prop = get_property(node, propname);
	if (!prop)
		return; /* Not present, assumed ok */

	if (prop->val.len != sizeof(cell_t))
		FAIL(c, dti, "\"%s\" property in %s is not a single cell",
		     propname, node->fullpath);
}
#define WARNING_IF_NOT_CELL(nm, propname) \
	WARNING(nm, check_is_cell, (propname))
#define ERROR_IF_NOT_CELL(nm, propname) \
	ERROR(nm, check_is_cell, (propname))

/*
 * Structural check functions
 */

static void check_duplicate_node_names(struct check *c, struct dt_info *dti,
				       struct node *node)
{
	struct node *child, *child2;

	for_each_child(node, child)
		for (child2 = child->next_sibling;
		     child2;
		     child2 = child2->next_sibling)
			if (streq(child->name, child2->name))
				FAIL(c, dti, "Duplicate node name %s",
				     child->fullpath);
}
ERROR(duplicate_node_names, check_duplicate_node_names, NULL);

static void check_duplicate_property_names(struct check *c, struct dt_info *dti,
					   struct node *node)
{
	struct property *prop, *prop2;

	for_each_property(node, prop) {
		for (prop2 = prop->next; prop2; prop2 = prop2->next) {
			if (prop2->deleted)
				continue;
			if (streq(prop->name, prop2->name))
				FAIL(c, dti, "Duplicate property name %s in %s",
				     prop->name, node->fullpath);
		}
	}
}
ERROR(duplicate_property_names, check_duplicate_property_names, NULL);

#define LOWERCASE	"abcdefghijklmnopqrstuvwxyz"
#define UPPERCASE	"ABCDEFGHIJKLMNOPQRSTUVWXYZ"
#define DIGITS		"0123456789"
#define PROPNODECHARS	LOWERCASE UPPERCASE DIGITS ",._+*#?-"
#define PROPNODECHARSSTRICT	LOWERCASE UPPERCASE DIGITS ",-"

static void check_node_name_chars(struct check *c, struct dt_info *dti,
				  struct node *node)
{
	int n = strspn(node->name, c->data);

	if (n < strlen(node->name))
		FAIL(c, dti, "Bad character '%c' in node %s",
		     node->name[n], node->fullpath);
}
ERROR(node_name_chars, check_node_name_chars, PROPNODECHARS "@");

static void check_node_name_chars_strict(struct check *c, struct dt_info *dti,
					 struct node *node)
{
	int n = strspn(node->name, c->data);

	if (n < node->basenamelen)
		FAIL(c, dti, "Character '%c' not recommended in node %s",
		     node->name[n], node->fullpath);
}
CHECK(node_name_chars_strict, check_node_name_chars_strict, PROPNODECHARSSTRICT);

static void check_node_name_format(struct check *c, struct dt_info *dti,
				   struct node *node)
{
	if (strchr(get_unitname(node), '@'))
		FAIL(c, dti, "Node %s has multiple '@' characters in name",
		     node->fullpath);
}
ERROR(node_name_format, check_node_name_format, NULL, &node_name_chars);

static void check_unit_address_vs_reg(struct check *c, struct dt_info *dti,
				      struct node *node)
{
	const char *unitname = get_unitname(node);
	struct property *prop = get_property(node, "reg");

	if (!prop) {
		prop = get_property(node, "ranges");
		if (prop && !prop->val.len)
			prop = NULL;
	}

	if (prop) {
		if (!unitname[0])
			FAIL(c, dti, "Node %s has a reg or ranges property, but no unit name",
			    node->fullpath);
	} else {
		if (unitname[0])
			FAIL(c, dti, "Node %s has a unit name, but no reg property",
			    node->fullpath);
	}
}
WARNING(unit_address_vs_reg, check_unit_address_vs_reg, NULL);

static void check_property_name_chars(struct check *c, struct dt_info *dti,
				      struct node *node)
{
	struct property *prop;

	for_each_property(node, prop) {
		int n = strspn(prop->name, c->data);

		if (n < strlen(prop->name))
			FAIL(c, dti, "Bad character '%c' in property name \"%s\", node %s",
			     prop->name[n], prop->name, node->fullpath);
	}
}
ERROR(property_name_chars, check_property_name_chars, PROPNODECHARS);

static void check_property_name_chars_strict(struct check *c,
					     struct dt_info *dti,
					     struct node *node)
{
	struct property *prop;

	for_each_property(node, prop) {
		const char *name = prop->name;
		int n = strspn(name, c->data);

		if (n == strlen(prop->name))
			continue;

		/* Certain names are whitelisted */
		if (streq(name, "device_type"))
			continue;

		/*
		 * # is only allowed at the beginning of property names not counting
		 * the vendor prefix.
		 */
		if (name[n] == '#' && ((n == 0) || (name[n-1] == ','))) {
			name += n + 1;
			n = strspn(name, c->data);
		}
		if (n < strlen(name))
			FAIL(c, dti, "Character '%c' not recommended in property name \"%s\", node %s",
			     name[n], prop->name, node->fullpath);
	}
}
CHECK(property_name_chars_strict, check_property_name_chars_strict, PROPNODECHARSSTRICT);

#define DESCLABEL_FMT	"%s%s%s%s%s"
#define DESCLABEL_ARGS(node,prop,mark)		\
	((mark) ? "value of " : ""),		\
	((prop) ? "'" : ""), \
	((prop) ? (prop)->name : ""), \
	((prop) ? "' in " : ""), (node)->fullpath

static void check_duplicate_label(struct check *c, struct dt_info *dti,
				  const char *label, struct node *node,
				  struct property *prop, struct marker *mark)
{
	struct node *dt = dti->dt;
	struct node *othernode = NULL;
	struct property *otherprop = NULL;
	struct marker *othermark = NULL;

	othernode = get_node_by_label(dt, label);

	if (!othernode)
		otherprop = get_property_by_label(dt, label, &othernode);
	if (!othernode)
		othermark = get_marker_label(dt, label, &othernode,
					       &otherprop);

	if (!othernode)
		return;

	if ((othernode != node) || (otherprop != prop) || (othermark != mark))
		FAIL(c, dti, "Duplicate label '%s' on " DESCLABEL_FMT
		     " and " DESCLABEL_FMT,
		     label, DESCLABEL_ARGS(node, prop, mark),
		     DESCLABEL_ARGS(othernode, otherprop, othermark));
}

static void check_duplicate_label_node(struct check *c, struct dt_info *dti,
				       struct node *node)
{
	struct label *l;
	struct property *prop;

	for_each_label(node->labels, l)
		check_duplicate_label(c, dti, l->label, node, NULL, NULL);

	for_each_property(node, prop) {
		struct marker *m = prop->val.markers;

		for_each_label(prop->labels, l)
			check_duplicate_label(c, dti, l->label, node, prop, NULL);

		for_each_marker_of_type(m, LABEL)
			check_duplicate_label(c, dti, m->ref, node, prop, m);
	}
}
ERROR(duplicate_label, check_duplicate_label_node, NULL);

static cell_t check_phandle_prop(struct check *c, struct dt_info *dti,
				 struct node *node, const char *propname)
{
	struct node *root = dti->dt;
	struct property *prop;
	struct marker *m;
	cell_t phandle;

	prop = get_property(node, propname);
	if (!prop)
		return 0;

	if (prop->val.len != sizeof(cell_t)) {
		FAIL(c, dti, "%s has bad length (%d) %s property",
		     node->fullpath, prop->val.len, prop->name);
		return 0;
	}

	m = prop->val.markers;
	for_each_marker_of_type(m, REF_PHANDLE) {
		assert(m->offset == 0);
		if (node != get_node_by_ref(root, m->ref))
			/* "Set this node's phandle equal to some
			 * other node's phandle".  That's nonsensical
			 * by construction. */ {
			FAIL(c, dti, "%s in %s is a reference to another node",
			     prop->name, node->fullpath);
		}
		/* But setting this node's phandle equal to its own
		 * phandle is allowed - that means allocate a unique
		 * phandle for this node, even if it's not otherwise
		 * referenced.  The value will be filled in later, so
		 * we treat it as having no phandle data for now. */
		return 0;
	}

	phandle = propval_cell(prop);

	if ((phandle == 0) || (phandle == -1)) {
		FAIL(c, dti, "%s has bad value (0x%x) in %s property",
		     node->fullpath, phandle, prop->name);
		return 0;
	}

	return phandle;
}

static void check_explicit_phandles(struct check *c, struct dt_info *dti,
				    struct node *node)
{
	struct node *root = dti->dt;
	struct node *other;
	cell_t phandle, linux_phandle;

	/* Nothing should have assigned phandles yet */
	assert(!node->phandle);

	phandle = check_phandle_prop(c, dti, node, "phandle");

	linux_phandle = check_phandle_prop(c, dti, node, "linux,phandle");

	if (!phandle && !linux_phandle)
		/* No valid phandles; nothing further to check */
		return;

	if (linux_phandle && phandle && (phandle != linux_phandle))
		FAIL(c, dti, "%s has mismatching 'phandle' and 'linux,phandle'"
		     " properties", node->fullpath);

	if (linux_phandle && !phandle)
		phandle = linux_phandle;

	other = get_node_by_phandle(root, phandle);
	if (other && (other != node)) {
		FAIL(c, dti, "%s has duplicated phandle 0x%x (seen before at %s)",
		     node->fullpath, phandle, other->fullpath);
		return;
	}

	node->phandle = phandle;
}
ERROR(explicit_phandles, check_explicit_phandles, NULL);

static void check_name_properties(struct check *c, struct dt_info *dti,
				  struct node *node)
{
	struct property **pp, *prop = NULL;

	for (pp = &node->proplist; *pp; pp = &((*pp)->next))
		if (streq((*pp)->name, "name")) {
			prop = *pp;
			break;
		}

	if (!prop)
		return; /* No name property, that's fine */

	if ((prop->val.len != node->basenamelen+1)
	    || (memcmp(prop->val.val, node->name, node->basenamelen) != 0)) {
		FAIL(c, dti, "\"name\" property in %s is incorrect (\"%s\" instead"
		     " of base node name)", node->fullpath, prop->val.val);
	} else {
		/* The name property is correct, and therefore redundant.
		 * Delete it */
		*pp = prop->next;
		free(prop->name);
		data_free(prop->val);
		free(prop);
	}
}
ERROR_IF_NOT_STRING(name_is_string, "name");
ERROR(name_properties, check_name_properties, NULL, &name_is_string);

/*
 * Reference fixup functions
 */

static void fixup_phandle_references(struct check *c, struct dt_info *dti,
				     struct node *node)
{
	struct node *dt = dti->dt;
	struct property *prop;

	for_each_property(node, prop) {
		struct marker *m = prop->val.markers;
		struct node *refnode;
		cell_t phandle;

		for_each_marker_of_type(m, REF_PHANDLE) {
			assert(m->offset + sizeof(cell_t) <= prop->val.len);

			refnode = get_node_by_ref(dt, m->ref);
			if (! refnode) {
				if (!(dti->dtsflags & DTSF_PLUGIN))
					FAIL(c, dti, "Reference to non-existent node or "
							"label \"%s\"\n", m->ref);
				else /* mark the entry as unresolved */
					*((fdt32_t *)(prop->val.val + m->offset)) =
						cpu_to_fdt32(0xffffffff);
				continue;
			}

			phandle = get_node_phandle(dt, refnode);
			*((fdt32_t *)(prop->val.val + m->offset)) = cpu_to_fdt32(phandle);
		}
	}
}
ERROR(phandle_references, fixup_phandle_references, NULL,
      &duplicate_node_names, &explicit_phandles);

static void fixup_path_references(struct check *c, struct dt_info *dti,
				  struct node *node)
{
	struct node *dt = dti->dt;
	struct property *prop;

	for_each_property(node, prop) {
		struct marker *m = prop->val.markers;
		struct node *refnode;
		char *path;

		for_each_marker_of_type(m, REF_PATH) {
			assert(m->offset <= prop->val.len);

			refnode = get_node_by_ref(dt, m->ref);
			if (!refnode) {
				FAIL(c, dti, "Reference to non-existent node or label \"%s\"\n",
				     m->ref);
				continue;
			}

			path = refnode->fullpath;
			prop->val = data_insert_at_marker(prop->val, m, path,
							  strlen(path) + 1);
		}
	}
}
ERROR(path_references, fixup_path_references, NULL, &duplicate_node_names);

/*
 * Semantic checks
 */
WARNING_IF_NOT_CELL(address_cells_is_cell, "#address-cells");
WARNING_IF_NOT_CELL(size_cells_is_cell, "#size-cells");
WARNING_IF_NOT_CELL(interrupt_cells_is_cell, "#interrupt-cells");

WARNING_IF_NOT_STRING(device_type_is_string, "device_type");
WARNING_IF_NOT_STRING(model_is_string, "model");
WARNING_IF_NOT_STRING(status_is_string, "status");

static void fixup_addr_size_cells(struct check *c, struct dt_info *dti,
				  struct node *node)
{
	struct property *prop;

	node->addr_cells = -1;
	node->size_cells = -1;

	prop = get_property(node, "#address-cells");
	if (prop)
		node->addr_cells = propval_cell(prop);

	prop = get_property(node, "#size-cells");
	if (prop)
		node->size_cells = propval_cell(prop);
}
WARNING(addr_size_cells, fixup_addr_size_cells, NULL,
	&address_cells_is_cell, &size_cells_is_cell);

#define node_addr_cells(n) \
	(((n)->addr_cells == -1) ? 2 : (n)->addr_cells)
#define node_size_cells(n) \
	(((n)->size_cells == -1) ? 1 : (n)->size_cells)

static void check_reg_format(struct check *c, struct dt_info *dti,
			     struct node *node)
{
	struct property *prop;
	int addr_cells, size_cells, entrylen;

	prop = get_property(node, "reg");
	if (!prop)
		return; /* No "reg", that's fine */

	if (!node->parent) {
		FAIL(c, dti, "Root node has a \"reg\" property");
		return;
	}

	if (prop->val.len == 0)
		FAIL(c, dti, "\"reg\" property in %s is empty", node->fullpath);

	addr_cells = node_addr_cells(node->parent);
	size_cells = node_size_cells(node->parent);
	entrylen = (addr_cells + size_cells) * sizeof(cell_t);

	if (!entrylen || (prop->val.len % entrylen) != 0)
		FAIL(c, dti, "\"reg\" property in %s has invalid length (%d bytes) "
		     "(#address-cells == %d, #size-cells == %d)",
		     node->fullpath, prop->val.len, addr_cells, size_cells);
}
WARNING(reg_format, check_reg_format, NULL, &addr_size_cells);

static void check_ranges_format(struct check *c, struct dt_info *dti,
				struct node *node)
{
	struct property *prop;
	int c_addr_cells, p_addr_cells, c_size_cells, p_size_cells, entrylen;

	prop = get_property(node, "ranges");
	if (!prop)
		return;

	if (!node->parent) {
		FAIL(c, dti, "Root node has a \"ranges\" property");
		return;
	}

	p_addr_cells = node_addr_cells(node->parent);
	p_size_cells = node_size_cells(node->parent);
	c_addr_cells = node_addr_cells(node);
	c_size_cells = node_size_cells(node);
	entrylen = (p_addr_cells + c_addr_cells + c_size_cells) * sizeof(cell_t);

	if (prop->val.len == 0) {
		if (p_addr_cells != c_addr_cells)
			FAIL(c, dti, "%s has empty \"ranges\" property but its "
			     "#address-cells (%d) differs from %s (%d)",
			     node->fullpath, c_addr_cells, node->parent->fullpath,
			     p_addr_cells);
		if (p_size_cells != c_size_cells)
			FAIL(c, dti, "%s has empty \"ranges\" property but its "
			     "#size-cells (%d) differs from %s (%d)",
			     node->fullpath, c_size_cells, node->parent->fullpath,
			     p_size_cells);
	} else if ((prop->val.len % entrylen) != 0) {
		FAIL(c, dti, "\"ranges\" property in %s has invalid length (%d bytes) "
		     "(parent #address-cells == %d, child #address-cells == %d, "
		     "#size-cells == %d)", node->fullpath, prop->val.len,
		     p_addr_cells, c_addr_cells, c_size_cells);
	}
}
WARNING(ranges_format, check_ranges_format, NULL, &addr_size_cells);

static const struct bus_type pci_bus = {
	.name = "PCI",
};

static void check_pci_bridge(struct check *c, struct dt_info *dti, struct node *node)
{
	struct property *prop;
	cell_t *cells;

	prop = get_property(node, "device_type");
	if (!prop || !streq(prop->val.val, "pci"))
		return;

	node->bus = &pci_bus;

	if (!strneq(node->name, "pci", node->basenamelen) &&
	    !strneq(node->name, "pcie", node->basenamelen))
		FAIL(c, dti, "Node %s node name is not \"pci\" or \"pcie\"",
			     node->fullpath);

	prop = get_property(node, "ranges");
	if (!prop)
		FAIL(c, dti, "Node %s missing ranges for PCI bridge (or not a bridge)",
			     node->fullpath);

	if (node_addr_cells(node) != 3)
		FAIL(c, dti, "Node %s incorrect #address-cells for PCI bridge",
			     node->fullpath);
	if (node_size_cells(node) != 2)
		FAIL(c, dti, "Node %s incorrect #size-cells for PCI bridge",
			     node->fullpath);

	prop = get_property(node, "bus-range");
	if (!prop) {
		FAIL(c, dti, "Node %s missing bus-range for PCI bridge",
			     node->fullpath);
		return;
	}
	if (prop->val.len != (sizeof(cell_t) * 2)) {
		FAIL(c, dti, "Node %s bus-range must be 2 cells",
			     node->fullpath);
		return;
	}
	cells = (cell_t *)prop->val.val;
	if (fdt32_to_cpu(cells[0]) > fdt32_to_cpu(cells[1]))
		FAIL(c, dti, "Node %s bus-range 1st cell must be less than or equal to 2nd cell",
			     node->fullpath);
	if (fdt32_to_cpu(cells[1]) > 0xff)
		FAIL(c, dti, "Node %s bus-range maximum bus number must be less than 256",
			     node->fullpath);
}
WARNING(pci_bridge, check_pci_bridge, NULL,
	&device_type_is_string, &addr_size_cells);

static void check_pci_device_bus_num(struct check *c, struct dt_info *dti, struct node *node)
{
	struct property *prop;
	unsigned int bus_num, min_bus, max_bus;
	cell_t *cells;

	if (!node->parent || (node->parent->bus != &pci_bus))
		return;

	prop = get_property(node, "reg");
	if (!prop)
		return;

	cells = (cell_t *)prop->val.val;
	bus_num = (fdt32_to_cpu(cells[0]) & 0x00ff0000) >> 16;

	prop = get_property(node->parent, "bus-range");
	if (!prop) {
		min_bus = max_bus = 0;
	} else {
		cells = (cell_t *)prop->val.val;
		min_bus = fdt32_to_cpu(cells[0]);
		max_bus = fdt32_to_cpu(cells[0]);
	}
	if ((bus_num < min_bus) || (bus_num > max_bus))
		FAIL(c, dti, "Node %s PCI bus number %d out of range, expected (%d - %d)",
		     node->fullpath, bus_num, min_bus, max_bus);
}
WARNING(pci_device_bus_num, check_pci_device_bus_num, NULL, &reg_format, &pci_bridge);

static void check_pci_device_reg(struct check *c, struct dt_info *dti, struct node *node)
{
	struct property *prop;
	const char *unitname = get_unitname(node);
	char unit_addr[5];
	unsigned int dev, func, reg;
	cell_t *cells;

	if (!node->parent || (node->parent->bus != &pci_bus))
		return;

	prop = get_property(node, "reg");
	if (!prop) {
		FAIL(c, dti, "Node %s missing PCI reg property", node->fullpath);
		return;
	}

	cells = (cell_t *)prop->val.val;
	if (cells[1] || cells[2])
		FAIL(c, dti, "Node %s PCI reg config space address cells 2 and 3 must be 0",
			     node->fullpath);

	reg = fdt32_to_cpu(cells[0]);
	dev = (reg & 0xf800) >> 11;
	func = (reg & 0x700) >> 8;

	if (reg & 0xff000000)
		FAIL(c, dti, "Node %s PCI reg address is not configuration space",
			     node->fullpath);
	if (reg & 0x000000ff)
		FAIL(c, dti, "Node %s PCI reg config space address register number must be 0",
			     node->fullpath);

	if (func == 0) {
		snprintf(unit_addr, sizeof(unit_addr), "%x", dev);
		if (streq(unitname, unit_addr))
			return;
	}

	snprintf(unit_addr, sizeof(unit_addr), "%x,%x", dev, func);
	if (streq(unitname, unit_addr))
		return;

	FAIL(c, dti, "Node %s PCI unit address format error, expected \"%s\"",
	     node->fullpath, unit_addr);
}
WARNING(pci_device_reg, check_pci_device_reg, NULL, &reg_format, &pci_bridge);

static const struct bus_type simple_bus = {
	.name = "simple-bus",
};

static bool node_is_compatible(struct node *node, const char *compat)
{
	struct property *prop;
	const char *str, *end;

	prop = get_property(node, "compatible");
	if (!prop)
		return false;

	for (str = prop->val.val, end = str + prop->val.len; str < end;
	     str += strnlen(str, end - str) + 1) {
		if (strneq(str, compat, end - str))
			return true;
	}
	return false;
}

static void check_simple_bus_bridge(struct check *c, struct dt_info *dti, struct node *node)
{
	if (node_is_compatible(node, "simple-bus"))
		node->bus = &simple_bus;
}
WARNING(simple_bus_bridge, check_simple_bus_bridge, NULL, &addr_size_cells);

static void check_simple_bus_reg(struct check *c, struct dt_info *dti, struct node *node)
{
	struct property *prop;
	const char *unitname = get_unitname(node);
	char unit_addr[17];
	unsigned int size;
	uint64_t reg = 0;
	cell_t *cells = NULL;

	if (!node->parent || (node->parent->bus != &simple_bus))
		return;

	prop = get_property(node, "reg");
	if (prop)
		cells = (cell_t *)prop->val.val;
	else {
		prop = get_property(node, "ranges");
		if (prop && prop->val.len)
			/* skip of child address */
			cells = ((cell_t *)prop->val.val) + node_addr_cells(node);
	}

	if (!cells) {
		if (node->parent->parent && !(node->bus == &simple_bus))
			FAIL(c, dti, "Node %s missing or empty reg/ranges property", node->fullpath);
		return;
	}

	size = node_addr_cells(node->parent);
	while (size--)
		reg = (reg << 32) | fdt32_to_cpu(*(cells++));

<<<<<<< HEAD
	snprintf(unit_addr, sizeof(unit_addr), "%lx", reg);
=======
	snprintf(unit_addr, sizeof(unit_addr), "%llx", (unsigned long long)reg);
>>>>>>> bebc6082
	if (!streq(unitname, unit_addr))
		FAIL(c, dti, "Node %s simple-bus unit address format error, expected \"%s\"",
		     node->fullpath, unit_addr);
}
WARNING(simple_bus_reg, check_simple_bus_reg, NULL, &reg_format, &simple_bus_bridge);

static void check_unit_address_format(struct check *c, struct dt_info *dti,
				      struct node *node)
{
	const char *unitname = get_unitname(node);

	if (node->parent && node->parent->bus)
		return;

	if (!unitname[0])
		return;

	if (!strncmp(unitname, "0x", 2)) {
		FAIL(c, dti, "Node %s unit name should not have leading \"0x\"",
		    node->fullpath);
		/* skip over 0x for next test */
		unitname += 2;
	}
	if (unitname[0] == '0' && isxdigit(unitname[1]))
		FAIL(c, dti, "Node %s unit name should not have leading 0s",
		    node->fullpath);
}
WARNING(unit_address_format, check_unit_address_format, NULL,
	&node_name_format, &pci_bridge, &simple_bus_bridge);

/*
 * Style checks
 */
static void check_avoid_default_addr_size(struct check *c, struct dt_info *dti,
					  struct node *node)
{
	struct property *reg, *ranges;

	if (!node->parent)
		return; /* Ignore root node */

	reg = get_property(node, "reg");
	ranges = get_property(node, "ranges");

	if (!reg && !ranges)
		return;

	if (node->parent->addr_cells == -1)
		FAIL(c, dti, "Relying on default #address-cells value for %s",
		     node->fullpath);

	if (node->parent->size_cells == -1)
		FAIL(c, dti, "Relying on default #size-cells value for %s",
		     node->fullpath);
}
WARNING(avoid_default_addr_size, check_avoid_default_addr_size, NULL,
	&addr_size_cells);

static void check_obsolete_chosen_interrupt_controller(struct check *c,
						       struct dt_info *dti,
						       struct node *node)
{
	struct node *dt = dti->dt;
	struct node *chosen;
	struct property *prop;

	if (node != dt)
		return;


	chosen = get_node_by_path(dt, "/chosen");
	if (!chosen)
		return;

	prop = get_property(chosen, "interrupt-controller");
	if (prop)
		FAIL(c, dti, "/chosen has obsolete \"interrupt-controller\" "
		     "property");
}
WARNING(obsolete_chosen_interrupt_controller,
	check_obsolete_chosen_interrupt_controller, NULL);

static struct check *check_table[] = {
	&duplicate_node_names, &duplicate_property_names,
	&node_name_chars, &node_name_format, &property_name_chars,
	&name_is_string, &name_properties,

	&duplicate_label,

	&explicit_phandles,
	&phandle_references, &path_references,

	&address_cells_is_cell, &size_cells_is_cell, &interrupt_cells_is_cell,
	&device_type_is_string, &model_is_string, &status_is_string,

	&property_name_chars_strict,
	&node_name_chars_strict,

	&addr_size_cells, &reg_format, &ranges_format,

	&unit_address_vs_reg,
	&unit_address_format,

	&pci_bridge,
	&pci_device_reg,
	&pci_device_bus_num,

	&simple_bus_bridge,
	&simple_bus_reg,

	&avoid_default_addr_size,
	&obsolete_chosen_interrupt_controller,

	&always_fail,
};

static void enable_warning_error(struct check *c, bool warn, bool error)
{
	int i;

	/* Raising level, also raise it for prereqs */
	if ((warn && !c->warn) || (error && !c->error))
		for (i = 0; i < c->num_prereqs; i++)
			enable_warning_error(c->prereq[i], warn, error);

	c->warn = c->warn || warn;
	c->error = c->error || error;
}

static void disable_warning_error(struct check *c, bool warn, bool error)
{
	int i;

	/* Lowering level, also lower it for things this is the prereq
	 * for */
	if ((warn && c->warn) || (error && c->error)) {
		for (i = 0; i < ARRAY_SIZE(check_table); i++) {
			struct check *cc = check_table[i];
			int j;

			for (j = 0; j < cc->num_prereqs; j++)
				if (cc->prereq[j] == c)
					disable_warning_error(cc, warn, error);
		}
	}

	c->warn = c->warn && !warn;
	c->error = c->error && !error;
}

void parse_checks_option(bool warn, bool error, const char *arg)
{
	int i;
	const char *name = arg;
	bool enable = true;

	if ((strncmp(arg, "no-", 3) == 0)
	    || (strncmp(arg, "no_", 3) == 0)) {
		name = arg + 3;
		enable = false;
	}

	for (i = 0; i < ARRAY_SIZE(check_table); i++) {
		struct check *c = check_table[i];

		if (streq(c->name, name)) {
			if (enable)
				enable_warning_error(c, warn, error);
			else
				disable_warning_error(c, warn, error);
			return;
		}
	}

	die("Unrecognized check name \"%s\"\n", name);
}

void process_checks(bool force, struct dt_info *dti)
{
	int i;
	int error = 0;

	for (i = 0; i < ARRAY_SIZE(check_table); i++) {
		struct check *c = check_table[i];

		if (c->warn || c->error)
			error = error || run_check(c, dti);
	}

	if (error) {
		if (!force) {
			fprintf(stderr, "ERROR: Input tree has errors, aborting "
				"(use -f to force output)\n");
			exit(2);
		} else if (quiet < 3) {
			fprintf(stderr, "Warning: Input tree has errors, "
				"output forced\n");
		}
	}
}<|MERGE_RESOLUTION|>--- conflicted
+++ resolved
@@ -873,11 +873,7 @@
 	while (size--)
 		reg = (reg << 32) | fdt32_to_cpu(*(cells++));
 
-<<<<<<< HEAD
-	snprintf(unit_addr, sizeof(unit_addr), "%lx", reg);
-=======
 	snprintf(unit_addr, sizeof(unit_addr), "%llx", (unsigned long long)reg);
->>>>>>> bebc6082
 	if (!streq(unitname, unit_addr))
 		FAIL(c, dti, "Node %s simple-bus unit address format error, expected \"%s\"",
 		     node->fullpath, unit_addr);
